#![recursion_limit = "300"] // The select!{...} macro hits the default 128 limit

/*
 * Herein lies a networking library for the multiplayer game, Conwayste.
 *
 * Copyright (C) 2018-2020 The Conwayste Developers
 *
 * This program is free software: you can redistribute it and/or modify it
 * under the terms of the GNU General Public License as published by the Free
 * Software Foundation, either version 3 of the License, or (at your option)
 * any later version.
 *
 * This program is distributed in the hope that it will be useful, but WITHOUT
 * ANY WARRANTY; without even the implied warranty of  MERCHANTABILITY or
 * FITNESS FOR A PARTICULAR PURPOSE. See the GNU General Public License for
 * more details.
 *
 * You should have received a copy of the GNU General Public License along with
 * this program.  If not, see <http://www.gnu.org/licenses/>.
 */

#[macro_use]
extern crate log;

#[macro_use]
mod net;
mod utils;

#[cfg(test)]
#[macro_use]
extern crate proptest;

use netwayste::net::{
<<<<<<< HEAD
    bind, get_version, has_connection_timed_out, BroadcastChatMessage, NetwaystePacketCodec, NetworkManager,
    NetworkQueue, Packet, RequestAction, ResponseCode, RoomList, UniUpdateType, DEFAULT_HOST, DEFAULT_PORT, VERSION,
=======
    bind, get_version, has_connection_timed_out, BroadcastChatMessage, LineCodec, NetworkManager, NetworkQueue, Packet,
    RequestAction, ResponseCode, RoomList, UniUpdate, DEFAULT_HOST, DEFAULT_PORT, VERSION,
>>>>>>> e07f87b4
};
use netwayste::utils::{LatencyFilter, PingPong};

use std::collections::{HashMap, VecDeque};
use std::error::Error;
use std::fmt;
use std::io::{self, ErrorKind, Write};
use std::net::SocketAddr;
use std::process::exit;
use std::time::{self, Duration, Instant};

use chrono::Local;
use clap::{App, Arg};
use futures as Fut;
use log::LevelFilter;
use rand::RngCore;
use semver::Version;
use tokio::time as TokioTime;
use tokio_util::udp::UdpFramed;
use Fut::prelude::*;
use Fut::select;

pub const TICK_INTERVAL_IN_MS: u64 = 10;
pub const NETWORK_INTERVAL_IN_MS: u64 = 100; // Arbitrarily chosen
pub const HEARTBEAT_INTERVAL_IN_MS: u64 = 1000; // Arbitrarily chosen
pub const MAX_ROOM_NAME: usize = 16;
pub const MAX_NUM_CHAT_MESSAGES: usize = 128;
pub const MAX_AGE_CHAT_MESSAGES: usize = 60 * 5; // seconds
pub const SERVER_ID: PlayerID = PlayerID(u64::max_value()); // 0xFFFF....FFFF

#[derive(PartialEq, Debug, Clone, Copy, Eq, Hash)]
pub struct PlayerID(pub u64);

#[derive(PartialEq, Debug, Clone, Copy, Eq, Hash)]
pub struct RoomID(pub u64);

impl fmt::Display for PlayerID {
    fn fmt(&self, f: &mut fmt::Formatter) -> fmt::Result {
        write!(f, "({})", self.0)
    }
}

impl fmt::Display for RoomID {
    fn fmt(&self, f: &mut fmt::Formatter) -> fmt::Result {
        write!(f, "({})", self.0)
    }
}

#[derive(PartialEq, Debug, Clone)]
pub struct Player {
    pub player_id:      PlayerID,
    pub cookie:         String,
    pub addr:           SocketAddr,
    pub name:           String,
    pub request_ack:    Option<u64>, // The next number we expect is request_ack + 1
    pub next_resp_seq:  u64, // This is the sequence number for the Response packet the Server sends to the Client
    pub game_info:      Option<PlayerInGameInfo>, // none means in lobby
    pub last_received:  time::Instant, // Time of last message received from player
    pub latency_filter: LatencyFilter, // Latency information
}

// info for a player as it relates to a game/room
#[derive(PartialEq, Debug, Clone)]
pub struct PlayerInGameInfo {
    room_id:          RoomID,
    chat_msg_seq_num: Option<u64>, // Server has confirmed the client has received messages up to this value.
                                   // TODO: add support
}

impl Player {
    pub fn increment_response_seq_num(&mut self) -> u64 {
        let old_seq = self.next_resp_seq;
        self.next_resp_seq += 1;
        old_seq
    }

    // Update the Server's record of what chat messsage the player has obtained.
    // If the player is in a game, and the player has seen newer chat messages since the last time
    // they updated us on what messages they had, save their sequence number.
    pub fn update_chat_seq_num(&mut self, opt_chat_seq_num: Option<u64>) {
        if self.game_info.is_none() {
            return;
        }
        let game_info: &mut PlayerInGameInfo = self.game_info.as_mut().unwrap();

        if game_info.chat_msg_seq_num.is_none() || game_info.chat_msg_seq_num < opt_chat_seq_num {
            game_info.chat_msg_seq_num = opt_chat_seq_num;
        }
    }

    // If the player has chatted, we'll return Some(N),
    // where N is the last chat message the player has
    // notified the Server it got.
    // Otherwise, None
    pub fn get_confirmed_chat_seq_num(&self) -> Option<u64> {
        if self.game_info.is_none() {
            return None;
        }

        if let Some(ref game_info) = self.game_info {
            return game_info.chat_msg_seq_num;
        }
        return None;
    }

    // Allow dead_code for unit testing
    #[cfg(test)]
    pub fn has_chatted(&self) -> bool {
        if self.game_info.is_none() {
            return false;
        }

        if let Some(ref game_info) = self.game_info {
            return game_info.chat_msg_seq_num.is_some();
        }
        return false;
    }
}

#[derive(PartialEq, Debug, Clone)]
pub struct ServerChatMessage {
    pub seq_num:     u64, // sequence number
    pub player_id:   PlayerID,
    pub player_name: String,
    pub message:     String,
    pub timestamp:   Instant,
}

#[derive(Clone, PartialEq)]
pub struct Room {
    pub room_id:        RoomID,
    pub name:           String,
    pub player_ids:     Vec<PlayerID>,
    pub game_running:   bool,
    pub universe:       u64, // Temp until we integrate
    pub latest_seq_num: u64,
    pub messages:       VecDeque<ServerChatMessage>, // Front == Oldest, Back == Newest
}

pub struct ServerState {
    pub tick:        usize,
    pub players:     HashMap<PlayerID, Player>,
    pub player_map:  HashMap<String, PlayerID>, // map cookie to player ID
    pub rooms:       HashMap<RoomID, Room>,
    pub room_map:    HashMap<String, RoomID>, // map room name to room ID
    pub network_map: HashMap<PlayerID, NetworkManager>, // map Player ID to Player's network data
}

//////////////// Utilities ///////////////////////

pub fn new_cookie() -> String {
    let mut buf = [0u8; 12];
    rand::thread_rng().fill_bytes(&mut buf);
    let config = base64::Config::new(base64::CharacterSet::UrlSafe, false);
    base64::encode_config(&buf, config)
}

/*
*  Entity (Player/Room) IDs are comprised of:
*      1) Current timestamp (lower 24 bits)
*      2) A random salt
*
*       64 bits total
*  _________________________
*  |  32 bits  |  32 bits  |
*  | timestamp | rand_salt |
*  |___________|___________|
*/
pub fn new_uuid() -> u64 {
    let hash: u64;

    let mut timestamp: u64 = time::Instant::now().elapsed().as_secs().into();
    timestamp = timestamp & 0xFFFFFFFF;

    let mut rand_salt: u64 = rand::thread_rng().next_u32().into();
    rand_salt = rand_salt & 0xFFFFFFFF;

    hash = (timestamp << 32) | rand_salt;
    hash
}

pub fn validate_client_version(client_version: String) -> bool {
    let server_version = get_version();

    // Client cannot be newer than server
    server_version >= Version::parse(&client_version)
}

impl ServerChatMessage {
    pub fn new(id: PlayerID, name: String, msg: String, seq_num: u64) -> Self {
        ServerChatMessage {
            player_id:   id,
            player_name: name,
            message:     msg,
            seq_num:     seq_num,
            timestamp:   time::Instant::now(),
        }
    }
}

impl Room {
    /// Instantiates a `Room` with the provided `name` and adds
    /// the players (via `player_ids`) immediately to it.
    pub fn new(name: String, player_ids: Vec<PlayerID>) -> Self {
        Room {
            room_id:        RoomID(new_uuid()),
            name:           name,
            player_ids:     player_ids,
            game_running:   false,
            universe:       0,
            messages:       VecDeque::<ServerChatMessage>::with_capacity(MAX_NUM_CHAT_MESSAGES),
            latest_seq_num: 0,
        }
    }

    /// The room message queue cannot exceed `MAX_NUM_CHAT_MESSAGES` so we
    /// will dequeue the oldest messages until we are within limits.
    pub fn discard_older_messages(&mut self) {
        let queue_size = self.messages.len();
        if queue_size >= MAX_NUM_CHAT_MESSAGES {
            for _ in 0..(queue_size - MAX_NUM_CHAT_MESSAGES + 1) {
                self.messages.pop_front();
            }
        }
    }

    pub fn has_players(&mut self) -> bool {
        !self.player_ids.is_empty()
    }

    /// Increments the room's latest sequence number
    pub fn increment_seq_num(&mut self) -> u64 {
        self.latest_seq_num += 1;
        self.latest_seq_num
    }

    /// Adds a new message to the room message queue
    pub fn add_message(&mut self, new_message: ServerChatMessage) {
        self.messages.push_back(new_message);
    }

    /// Gets the oldest message in the room message queue
    pub fn get_oldest_msg(&self) -> Option<&ServerChatMessage> {
        return self.messages.front();
    }

    /// Gets the newest message in the room message queue
    pub fn get_newest_msg(&self) -> Option<&ServerChatMessage> {
        return self.messages.back();
    }

    /// This function retrieves the number of messages that have
    /// already been acknowledged by the client. One use of this is
    /// to only send unread messages.
    pub fn get_message_skip_count(&self, chat_msg_seq_num: u64) -> u64 {
        let opt_newest_msg = self.get_newest_msg();
        if opt_newest_msg.is_none() {
            return 0;
        }
        let newest_msg = opt_newest_msg.unwrap();

        let opt_oldest_msg = self.get_oldest_msg();
        if opt_oldest_msg.is_none() {
            return 0;
        }
        let oldest_msg = opt_oldest_msg.unwrap();

        // Skip over these messages since we've already acked them
        let amount_to_consume: u64 = if chat_msg_seq_num >= oldest_msg.seq_num {
            ((chat_msg_seq_num - oldest_msg.seq_num) + 1) % (MAX_NUM_CHAT_MESSAGES as u64)
        } else if chat_msg_seq_num < oldest_msg.seq_num && oldest_msg.seq_num != newest_msg.seq_num {
            // Sequence number has wrapped
            (<u64>::max_value() - oldest_msg.seq_num) + chat_msg_seq_num + 1
        } else {
            0
        };

        return amount_to_consume;
    }

    /// Send a message to all players in room notifying that an event took place.
    pub fn broadcast(&mut self, event: String) {
        self.discard_older_messages();
        let seq_num = self.increment_seq_num();
        self.add_message(ServerChatMessage::new(SERVER_ID, "Server".to_owned(), event, seq_num));
    }
}

impl ServerState {
    pub fn get_player(&self, player_id: PlayerID) -> &Player {
        let opt_player = self.players.get(&player_id);

        if opt_player.is_none() {
            panic!("player_id: {} could not be found!", player_id);
        }

        opt_player.unwrap()
    }

    pub fn get_player_mut(&mut self, player_id: PlayerID) -> &mut Player {
        let opt_player = self.players.get_mut(&player_id);

        if opt_player.is_none() {
            panic!("player_id: {} could not be found!", player_id);
        }

        opt_player.unwrap()
    }

    pub fn get_room_id(&self, player_id: PlayerID) -> Option<RoomID> {
        let player = self.get_player(player_id);
        if player.game_info == None {
            return None;
        };

        Some(player.game_info.as_ref().unwrap().room_id) // unwrap ok because of test above
    }

    pub fn get_room_mut(&mut self, player_id: PlayerID) -> Option<&mut Room> {
        let opt_room_id = self.get_room_id(player_id);

        if opt_room_id.is_none() {
            return None;
        }
        self.rooms.get_mut(&opt_room_id.unwrap())
    }

    pub fn get_room(&self, player_id: PlayerID) -> Option<&Room> {
        let opt_room_id = self.get_room_id(player_id);

        if opt_room_id.is_none() {
            return None;
        }
        self.rooms.get(&opt_room_id.unwrap())
    }

    pub fn list_players(&self, player_id: PlayerID) -> ResponseCode {
        let opt_room = self.get_room(player_id);
        if opt_room.is_none() {
            return ResponseCode::BadRequest {
                error_msg: "cannot list players because in lobby.".to_owned(),
            };
        }
        let room = opt_room.unwrap();

        let mut players = vec![];
        self.players.values().for_each(|p| {
            if room.player_ids.contains(&p.player_id) {
                players.push(p.name.clone());
            }
        });

        return ResponseCode::PlayerList { players };
    }

    pub fn handle_chat_message(&mut self, player_id: PlayerID, msg: String) -> ResponseCode {
        let player_in_game = self.is_player_in_game(player_id);

        if !player_in_game {
            return ResponseCode::BadRequest {
                error_msg: format!("Player {} has not joined a game.", player_id),
            };
        }

        // We're borrowing self mutably below, so let's grab this now
        let player_name = {
            let player = self.players.get(&player_id);
            player.unwrap().name.clone()
        };

        // User is in game, Server needs to broadcast this to Room
        let opt_room = self.get_room_mut(player_id);

        if opt_room.is_none() {
            return ResponseCode::BadRequest {
                error_msg: format!("Player \"{}\" should be in a room! None found.", player_id),
            };
        }

        let room = opt_room.unwrap();
        let seq_num = room.increment_seq_num();

        room.discard_older_messages();
        room.add_message(ServerChatMessage::new(player_id, player_name, msg, seq_num));

        return ResponseCode::OK;
    }

    pub fn list_rooms(&mut self) -> ResponseCode {
        let mut rooms = vec![];
        self.rooms.values().for_each(|gs| {
            let room_details = RoomList {
                room_name:    gs.name.clone(),
                player_count: gs.player_ids.len() as u8,
                in_progress:  gs.game_running,
            };
            rooms.push(room_details);
        });
        ResponseCode::RoomList { rooms }
    }

    /// Creates a new room. Does _not_ check whether it already exists!
    pub fn new_room(&mut self, name: String) -> RoomID {
        let room = Room::new(name.clone(), vec![]);
        let id = room.room_id;

        self.room_map.insert(name, room.room_id);
        self.rooms.insert(room.room_id, room);
        id
    }

    pub fn create_new_room(&mut self, opt_player_id: Option<PlayerID>, room_name: String) -> ResponseCode {
        // validate length
        if room_name.len() > MAX_ROOM_NAME {
            return ResponseCode::BadRequest {
                error_msg: format!("room name too long; max {} characters", MAX_ROOM_NAME),
            };
        }

        if let Some(player_id) = opt_player_id {
            if self.is_player_in_game(player_id) {
                return ResponseCode::BadRequest {
                    error_msg: "cannot create room because in-game".to_owned(),
                };
            }
        }

        // Create room if the room name is not already taken
        if !self.room_map.get(&room_name).is_some() {
            self.new_room(room_name);

            return ResponseCode::OK;
        } else {
            return ResponseCode::BadRequest {
                error_msg: format!("room name already in use"),
            };
        }
    }

    pub fn join_room(&mut self, player_id: PlayerID, room_name: &str) -> ResponseCode {
        let already_playing = self.is_player_in_game(player_id);
        if already_playing {
            return ResponseCode::BadRequest {
                error_msg: "cannot join game because in-game".to_owned(),
            };
        }

        let player: &mut Player = self.players.get_mut(&player_id).unwrap();

        // TODO replace loop with `get_key_value` once it reaches stable. Same thing with `leave_room` algorithm
        for ref mut gs in self.rooms.values_mut() {
            if gs.name == room_name {
                gs.player_ids.push(player_id);
                player.game_info = Some(PlayerInGameInfo {
                    room_id:          gs.room_id.clone(),
                    chat_msg_seq_num: None,
                });
                return ResponseCode::JoinedRoom {
                    room_name: room_name.to_owned(),
                };
            }
        }
        ResponseCode::BadRequest {
            error_msg: format!("no room named {:?}", room_name),
        }
    }

    pub fn leave_room(&mut self, player_id: PlayerID) -> ResponseCode {
        let already_playing = self.is_player_in_game(player_id);
        if !already_playing {
            return ResponseCode::BadRequest {
                error_msg: "cannot leave game because in lobby".to_owned(),
            };
        }

        let player: &mut Player = self.players.get_mut(&player_id).unwrap();
        {
            let room_id = &player.game_info.as_ref().unwrap().room_id; // unwrap ok because of test above
            for ref mut gs in self.rooms.values_mut() {
                if gs.room_id == *room_id {
                    // remove player_id from room's player_ids
                    gs.player_ids.retain(|&p_id| p_id != player.player_id);
                    break;
                }
            }
        }
        player.game_info = None;

        return ResponseCode::LeaveRoom;
    }

    pub fn remove_player(&mut self, player_id: PlayerID, player_cookie: &str) {
        if self.is_player_in_game(player_id) {
            let player = self.get_player(player_id);
            let broadcast_msg = format!("Player {} has left.", player.name);
            let room: &mut Room = self.get_room_mut(player_id).unwrap(); // safe because in game check verifies room's existence
            room.broadcast(broadcast_msg);
            let _left = self.leave_room(player_id); // Ignore return since we don't care
        }
        self.player_map.remove(player_cookie);
        self.players.remove(&player_id);
    }

    pub fn handle_disconnect(&mut self, player_id: PlayerID) -> ResponseCode {
        let player = self.get_player(player_id);
        let player_cookie = player.cookie.clone();
        self.remove_player(player_id, &player_cookie);

        ResponseCode::OK
    }

    // not used for connect
    pub fn process_request_action(&mut self, player_id: PlayerID, action: RequestAction) -> ResponseCode {
        match action {
            RequestAction::Disconnect => {
                return self.handle_disconnect(player_id);
            }
            RequestAction::KeepAlive { latest_response_ack: _ } => {
                return ResponseCode::OK;
            }
            RequestAction::ListPlayers => {
                return self.list_players(player_id);
            }
            RequestAction::ChatMessage { message } => {
                return self.handle_chat_message(player_id, message);
            }
            RequestAction::ListRooms => {
                return self.list_rooms();
            }
            RequestAction::NewRoom { room_name } => {
                return self.create_new_room(Some(player_id), room_name);
            }
            RequestAction::JoinRoom { room_name } => {
                return self.join_room(player_id, &room_name);
            }
            RequestAction::LeaveRoom => {
                return self.leave_room(player_id);
            }
            RequestAction::Connect { .. } => {
                return ResponseCode::BadRequest {
                    error_msg: "Already connected".to_owned(),
                };
            }
            RequestAction::SetClientOptions { .. } => {
                unimplemented!(); // TODO: add support ("auto_match" bool key, see issue #101)
            }
            RequestAction::DropPattern { .. } => {
                unimplemented!(); // TODO: add support
            }
            RequestAction::ClearArea { .. } => {
                unimplemented!(); // TODO: add support
            }
            RequestAction::None => {
                return ResponseCode::BadRequest {
                    error_msg: format!("Invalid request: {:?}", action),
                };
            }
        }
    }

    pub fn is_player_in_game(&self, player_id: PlayerID) -> bool {
        let player: Option<&Player> = self.players.get(&player_id);
        player.is_some() && player.unwrap().game_info.is_some()
    }

    pub fn is_unique_player_name(&self, name: &str) -> bool {
        for ref player in self.players.values() {
            if player.name == name {
                return false;
            }
        }
        return true;
    }

    // Request_ack contains the last processed sequence number. If one arrives older (less than)
    // than the last processed, it must be rejected.
    // FIXME Does not handle wrapped sequence number case yet.
    pub fn is_previously_processed_packet(&mut self, player_id: PlayerID, sequence: u64) -> bool {
        let player: &Player = self.get_player(player_id);
        if let Some(request_ack) = player.request_ack {
            if sequence <= request_ack {
                return true;
            }
        }
        false
    }

    pub fn get_player_id_by_cookie(&self, cookie: &str) -> Option<PlayerID> {
        match self.player_map.get(cookie) {
            Some(player_id) => Some(*player_id),
            None => None,
        }
    }

    /// Returns true if the packet already exists in the queue, otherwise it will return false, and
    /// will be added in sequence_number order.
    pub fn add_packet_to_queue(&mut self, player_id: PlayerID, packet: Packet) -> bool {
        // Unwrap should be safe since a player ID was already found.
        let network: &mut NetworkManager = self.network_map.get_mut(&player_id).unwrap();
        let already_exists = network.rx_packets.buffer_item(packet);
        already_exists
    }

    /// Checks to see if the incoming packet is immediately processable
    pub fn can_process_packet(&mut self, player_id: PlayerID, sequence_number: u64) -> bool {
        let player: &mut Player = self.get_player_mut(player_id);
        if let Some(ack) = player.request_ack {
            trace!("[CAN PROCESS?] Ack: {} Sqn: {}", ack, sequence_number);
            ack + 1 == sequence_number
        } else {
            // request_ack has not been set yet, likely first packet
            player.request_ack = Some(0);
            true
        }
    }

    /// Processes a player's request action for all non-logged in requests. If necessary, a response is buffered
    /// for later transmission
    pub fn process_player_request_action(
        &mut self,
        player_id: PlayerID,
        action: RequestAction,
    ) -> Result<Option<Packet>, Box<dyn Error>> {
        match action {
            RequestAction::Connect { .. } => unreachable!(),
            _ => {
                if let Some(response) = self.prepare_response(player_id, action.clone()) {
                    // Buffer all responses to the client for [re-]transmission
                    let network: Option<&mut NetworkManager> = self.network_map.get_mut(&player_id);
                    if let Some(player_net) = network {
                        trace!("[A Response to Client Request added to TX Buffer]{:?}", response);
                        player_net.tx_packets.buffer_item(response.clone());
                    }
                    Ok(Some(response))
                } else {
                    Ok(None)
                }
            }
        }
    }

    /// Determine how many contiguous packets are processable and process their requests for the given player.
    pub fn process_queued_rx_packets(&mut self, player_id: PlayerID) {
        // If we can, start popping off the RX queue and handle contiguous packets immediately
        let mut dequeue_count = 0;

        // Get the last packet we've sent to this player
        let player_processed_seq_num = self.get_player(player_id).request_ack;
        let mut latest_processed_seq_num;

        if let Some(seq_num) = player_processed_seq_num {
            latest_processed_seq_num = seq_num;
        } else {
            // if request_ack is None, we shouldn't have processed anything yet
            latest_processed_seq_num = 0;
        }

        // Collect the next batch of received packets we can process.
        let rx_queue_count;
        let mut processable_packets: Vec<Packet> = vec![];
        {
            let network: Option<&mut NetworkManager> = self.network_map.get_mut(&player_id);
            if let Some(player_net) = network {
                rx_queue_count = player_net
                    .rx_packets
                    .get_contiguous_packets_count(latest_processed_seq_num + 1);
                // ameen: can I use take().filter().collect()?
                while dequeue_count < rx_queue_count {
                    let packet = player_net.rx_packets.as_queue_type_mut().pop_front().unwrap();

                    // It is possible that a previously buffered packet (due to out-of-order) was resent by the client,
                    // and processed immediately upon receipt. We need to skip these.
                    if packet.sequence_number() > latest_processed_seq_num {
                        processable_packets.push(packet);
                    }

                    dequeue_count += 1;
                }
            }
        }

        for packet in processable_packets {
            trace!("[Processing Client Request from RX Buffer]: {:?}", packet);
            match packet {
                Packet::Request {
                    sequence,
                    response_ack: _,
                    cookie: _,
                    action,
                } => {
                    latest_processed_seq_num += 1;
                    assert!(sequence == latest_processed_seq_num);
                    let _response_packet = self.process_player_request_action(player_id, action);
                }
                _ => panic!("Development bug: Non-response packet found in client buffered RX queue"),
            }
        }
    }

    pub fn process_player_buffered_packets(&mut self, players_to_update: &Vec<PlayerID>) {
        for player_id in players_to_update {
            self.process_queued_rx_packets(*player_id);
        }
    }

    pub fn process_buffered_packets_in_lobby(&mut self) {
        let mut players_to_update: Vec<PlayerID> = vec![];

        if self.players.len() == 0 {
            return;
        }

        // Skip players if they're in a game
        for player in self.players.values() {
            if player.game_info.is_some() {
                continue;
            }
            players_to_update.push(player.player_id);
        }

        if players_to_update.len() != 0 {
            self.process_player_buffered_packets(&players_to_update);
        }
    }

    pub fn collect_expired_tx_packets(&mut self) -> Vec<(Packet, SocketAddr)> {
        if self.players.len() == 0 {
            return vec![];
        }

        let mut players_to_update: Vec<PlayerID> = vec![];

        for player in self.players.values() {
            players_to_update.push(player.player_id);
        }

        let mut expired_responses = vec![];
        if players_to_update.len() != 0 {
            for player_id in players_to_update {
                // If any processed packets result in responses, prepare them below for transmission
                let player_addr: SocketAddr = self.get_player_mut(player_id).addr;
                let ack = self.get_player_mut(player_id).request_ack;

                let player_network: Option<&mut NetworkManager> = self.network_map.get_mut(&player_id);
                if let Some(player_net) = player_network {
                    if player_net.tx_packets.len() == 0 {
                        continue;
                    }

                    let indices = player_net.tx_packets.get_retransmit_indices();
                    trace!(
                        "[Sending expired responses to client from TX Buffer]: {:?} Len: {}",
                        player_id,
                        indices.len()
                    );
                    let retransmissions = player_net.get_expired_tx_packets(player_addr, ack, &indices);
                    expired_responses.extend_from_slice(retransmissions.as_slice());
                } else {
                    error!("I haven't found a NetworkManager for Player: {}", player_id);
                    continue;
                }
            }
        }

        return expired_responses;
    }

    pub fn process_buffered_packets_in_rooms(&mut self) {
        let mut players_to_update: Vec<PlayerID> = vec![];

        if self.rooms.len() == 0 {
            return;
        }

        for room in self.rooms.values() {
            if room.player_ids.len() == 0 {
                continue;
            }

            for &player_id in &room.player_ids {
                let opt_player: Option<&Player> = self.players.get(&player_id);
                if opt_player.is_none() {
                    continue;
                }

                let player: &Player = opt_player.unwrap();
                if player.game_info.is_none() {
                    continue;
                }

                players_to_update.push(player_id);
            }
        }

        if players_to_update.len() != 0 {
            self.process_player_buffered_packets(&players_to_update);
        }
    }

    /// Clear out the transmission queue of any packets the client has acknowledged
    pub fn clear_transmission_queue_on_ack(&mut self, player_id: PlayerID, response_ack: Option<u64>) {
        if let Some(response_ack) = response_ack {
            if let Some(ref mut player_network) = self.network_map.get_mut(&player_id) {
                let mut removal_count = 0;
                for resp_pkt in player_network.tx_packets.as_queue_type_mut().iter() {
                    if response_ack > 0 && (resp_pkt.sequence_number() <= response_ack - 1) {
                        removal_count += 1;
                    } else {
                        break;
                    }
                    // else {
                    // TODO handle wrapped case & unit tests
                    // }
                }

                if removal_count != 0 {
                    player_network.tx_pop_front_with_count(removal_count);
                }
            }
        }
    }

    /// Inspect the packet's contents for acceptance, or reject it.
    /// `Response`/`Update` packets are invalid in this context
    /// Acceptance criteria for `Request`
    ///  1. Cookie must be present and valid
    ///  2. Ignore KeepAlive
    ///  3. Client should notified if version requires updating
    ///  4. Ignore if already received or processed
    /// Always returns either Ok(Some(Packet::Response{...})), Ok(None), or error.
    pub fn decode_packet(&mut self, addr: SocketAddr, packet: Packet) -> Result<Option<Packet>, Box<dyn Error>> {
        match packet.clone() {
            Packet::Response { .. } | Packet::Update { .. } | Packet::Status { .. } => {
                return Err(Box::new(io::Error::new(ErrorKind::InvalidData, "invalid packet type")));
            }
            Packet::Request {
                sequence,
                response_ack,
                cookie,
                action,
            } => {
                match action {
                    RequestAction::Connect { .. } => (),
                    RequestAction::KeepAlive { latest_response_ack: _ } => (),
                    _ => {
                        if cookie == None {
                            return Err(Box::new(io::Error::new(ErrorKind::InvalidData, "no cookie")));
                        } else {
                            trace!(
                                "[Request] cookie: {:?} sequence: {} resp_ack: {:?} event: {:?}",
                                cookie,
                                sequence,
                                response_ack,
                                action
                            );
                        }
                    }
                }
                // handle connect (create user, and save cookie)
                if let RequestAction::Connect { name, client_version } = action {
                    if validate_client_version(client_version) {
                        let response = self.handle_new_connection(name, addr);
                        return Ok(Some(response));
                    } else {
                        return Err(Box::new(io::Error::new(
                            ErrorKind::Other,
                            "client out of date -- please upgrade",
                        )));
                    };
                } else {
                    // look up player by cookie
                    let cookie = match cookie {
                        Some(cookie) => cookie,
                        None => {
                            return Err(Box::new(io::Error::new(
                                ErrorKind::InvalidData,
                                "cookie required for non-connect actions",
                            )));
                        }
                    };
                    let player_id = match self.get_player_id_by_cookie(cookie.as_str()) {
                        Some(player_id) => player_id,
                        None => {
                            return Err(Box::new(io::Error::new(ErrorKind::PermissionDenied, "invalid cookie")));
                        }
                    };

                    let mut player: &mut Player = self.get_player_mut(player_id);
                    player.last_received = time::Instant::now(); // reset time of last received packet from player
                    match action.clone() {
                        RequestAction::KeepAlive { latest_response_ack } => {
                            // If the client does not send new requests, the Server will never get a reply for
                            // the set of responses it may have sent. This will result in the transmission queue contents
                            // flooding the Client on retranmission.
                            self.clear_transmission_queue_on_ack(player_id, Some(latest_response_ack));
                            return Ok(None);
                        }
                        _ => (),
                    }

                    // For the non-KeepAlive case
                    self.clear_transmission_queue_on_ack(player_id, response_ack);

                    // Check to see if it can be processed right away, otherwise buffer it for later consumption.
                    // Not sure if I like this name but it'll do for now.
                    if self.can_process_packet(player_id, sequence) {
                        trace!("[PROCESS IMMEDIATE]");
                        return self.process_player_request_action(player_id, action);
                    }

                    // Packet may be resent by client but has since been processed.
                    if self.is_previously_processed_packet(player_id, sequence) {
                        trace!("\t [ALREADY PROCESSED]");
                        return Ok(None);
                    }

                    // Returns true if the packet already exists in the queue
                    if self.add_packet_to_queue(player_id, packet) {
                        trace!("\t [ALREADY QUEUED]");
                        return Ok(None);
                    }

                    // In the event we buffered it, we do not send a response
                    trace!("\t [BUFFERED]");
                    Ok(None)
                }
            }
            Packet::UpdateReply {
                cookie,
                last_chat_seq,
                last_game_update_seq: _,
                last_full_gen: _,
                partial_gen: _,
                pong: _,
            } => {
                let opt_player_id = self.get_player_id_by_cookie(cookie.as_str());

                if opt_player_id.is_none() {
                    return Err(Box::new(io::Error::new(ErrorKind::PermissionDenied, "invalid cookie")));
                }

                let player_id = opt_player_id.unwrap();
                let opt_player = self.players.get_mut(&player_id);

                if opt_player.is_none() {
                    return Err(Box::new(io::Error::new(ErrorKind::NotFound, "player not found")));
                }

                let player: &mut Player = opt_player.unwrap();

                if player.game_info.is_some() {
                    player.update_chat_seq_num(last_chat_seq);
                }

                player.latency_filter.update();

                Ok(None)
            }
            Packet::GetStatus { ping } => Ok(Some(self.get_status(ping.nonce))),
        }
    }

    fn get_status(&self, nonce: u64) -> Packet {
        Packet::Status {
            pong:           PingPong { nonce },
            player_count:   self.player_map.len() as u64,
            room_count:     self.room_map.len() as u64,
            server_name:    "Leto II".to_owned(),
            server_version: VERSION.to_owned(),
        }
    }

    pub fn prepare_response(&mut self, player_id: PlayerID, action: RequestAction) -> Option<Packet> {
        let response_code = self.process_request_action(player_id, action.clone());

        let (sequence, request_ack);

        match action {
            // Filtered away at the decoding packet layer
            RequestAction::KeepAlive { latest_response_ack: _ } => unreachable!(),
            // Prepare a response for all other requests
            _ => {
                let opt_player: Option<&mut Player> = self.players.get_mut(&player_id);

                match opt_player {
                    Some(player) => {
                        sequence = player.increment_response_seq_num();
                        if let Some(ack) = player.request_ack {
                            player.request_ack = Some(ack + 1);
                            request_ack = player.request_ack;
                        } else {
                            panic!("Player's request ack has never been set. It should have been set after the first packet!");
                        }
                    }
                    None => {
                        // This happens with Disconnect packets -- player was deleted at top of this
                        // function.
                        return None;
                    }
                }
            }
        }

        Some(Packet::Response {
            sequence:    sequence,
            request_ack: request_ack,
            code:        response_code,
        })
    }

    pub fn handle_new_connection(&mut self, name: String, addr: SocketAddr) -> Packet {
        if self.is_unique_player_name(&name) {
            let player = self.add_new_player(name, addr.clone());
            let cookie = player.cookie.clone();

            // Sequence is assumed to start at 0 for all new connections
            let response = Packet::Response {
                sequence:    0,
                request_ack: Some(0), // Should start at seq_num 0 unless client's network state was not properly reset
                code:        ResponseCode::LoggedIn {
                    cookie,
                    server_version: VERSION.to_owned(),
                },
            };
            return response;
        } else {
            // not a unique name
            let response = Packet::Response {
                sequence:    0,
                request_ack: None,
                code:        ResponseCode::Unauthorized {
                    error_msg: "not a unique name".to_owned(),
                },
            };
            return response;
        }
    }

    // Right now we'll be constructing all client Update packets for _every_ room.
    pub fn construct_client_updates(&mut self) -> Vec<(SocketAddr, Packet)> {
        let mut client_updates: Vec<(SocketAddr, Packet)> = vec![];

        if self.rooms.len() == 0 {
            return vec![];
        }

        // For each room, determine if each player has unread messages based on chat_msg_seq_num
        // TODO: POOR PERFORMANCE BOUNTY
        for room in self.rooms.values() {
            if room.messages.is_empty() || room.player_ids.len() == 0 {
                continue;
            }

            for &player_id in &room.player_ids {
                let opt_player = self.players.get(&player_id);
                if opt_player.is_none() {
                    continue;
                }

                let player: &Player = opt_player.unwrap();
                if player.game_info.is_none() {
                    continue;
                }

                let mut unsent_messages = vec![];
                if let Some(new_messages) = self.collect_unacknowledged_messages(&room, player) {
                    unsent_messages = new_messages.to_vec();
                }

                let messages_available = unsent_messages.len() != 0;
                // TODO: add support
                let game_updates_available = false;
                let universe_updates_available = false;

                let update_packet = Packet::Update {
                    chats:           unsent_messages,
                    game_updates:    vec![],
                    game_update_seq: None,
                    universe_update: UniUpdate::NoChange,
                    ping:            PingPong::ping(),
                };

                if messages_available || game_updates_available || universe_updates_available {
                    client_updates.push((player.addr.clone(), update_packet));
                }
            }
        }

        return client_updates;
    }

    /// Creates a vector of messages that the provided Player has not yet acknowledged.
    /// Exits early if the player is already caught up.
    pub fn collect_unacknowledged_messages(&self, room: &Room, player: &Player) -> Option<Vec<BroadcastChatMessage>> {
        // Only send what a player has not yet seen
        let raw_unsent_messages: VecDeque<ServerChatMessage>;
        match player.get_confirmed_chat_seq_num() {
            Some(chat_msg_seq_num) => {
                let opt_newest_msg = room.get_newest_msg();
                if opt_newest_msg.is_none() {
                    return None;
                }

                let newest_msg = opt_newest_msg.unwrap();

                if chat_msg_seq_num == newest_msg.seq_num {
                    // Player is caught up
                    return None;
                } else if chat_msg_seq_num > newest_msg.seq_num {
                    error!(
                        "Misbehaving client {:?};\nClient says it has more messages than we sent!",
                        player
                    );
                    return None;
                } else {
                    let amount_to_consume = room.get_message_skip_count(chat_msg_seq_num);

                    // Cast to usize is safe because our message containers are limited by MAX_NUM_CHAT_MESSAGES
                    raw_unsent_messages = room.messages.iter().skip(amount_to_consume as usize).cloned().collect();
                }
            }
            None => {
                // Smithers, unleash the hounds!
                raw_unsent_messages = room.messages.clone();
            }
        };

        if raw_unsent_messages.len() == 0 {
            return None;
        }

        let unsent_messages: Vec<BroadcastChatMessage> = raw_unsent_messages
            .iter()
            .map(|msg| BroadcastChatMessage::new(msg.seq_num, msg.player_name.clone(), msg.message.clone()))
            .collect();

        return Some(unsent_messages);
    }

    pub fn expire_old_messages_in_all_rooms(&mut self, current_timestamp: time::Instant) {
        if self.rooms.len() != 0 {
            for room in self.rooms.values_mut() {
                if room.has_players() && !room.messages.is_empty() {
                    room.messages.retain(|ref m| {
                        current_timestamp - m.timestamp < Duration::from_secs(MAX_AGE_CHAT_MESSAGES as u64)
                    });
                }
            }
        }
    }

    pub fn add_new_player(&mut self, name: String, addr: SocketAddr) -> &mut Player {
        let cookie = new_cookie();
        let player_id = PlayerID(new_uuid());
        let player = Player {
            player_id:      player_id.clone(),
            cookie:         cookie.clone(),
            addr:           addr,
            name:           name,
            request_ack:    None,
            next_resp_seq:  0,
            game_info:      None,
            last_received:  Instant::now(),
            latency_filter: LatencyFilter::new(),
        };

        // save player into players hash map, and save player ID into hash map using cookie
        self.player_map.insert(cookie, player_id);
        self.players.insert(player_id, player);
        self.network_map.insert(player_id, NetworkManager::new());

        let player = self.get_player_mut(player_id);

        // We expect that the Server proceed with `1` after the connection has been established
        player.increment_response_seq_num();
        player
    }

    pub fn remove_timed_out_clients(&mut self) {
        let mut timed_out_players: Vec<PlayerID> = vec![];

        for (p_id, p) in self.players.iter() {
            if has_connection_timed_out(p.last_received) {
                info!("Player(cookie={:?}) has timed out", p.cookie);
                timed_out_players.push(*p_id);
            }
        }

        for player_id in timed_out_players {
            self.handle_disconnect(player_id);
        }
    }

    /// Creates a new struct representing the global state of this server. Initially, there is one
    /// room -- "general".
    pub fn new() -> Self {
        let mut server_state = ServerState {
            tick:        0,
            players:     HashMap::<PlayerID, Player>::new(),
            rooms:       HashMap::<RoomID, Room>::new(),
            player_map:  HashMap::<String, PlayerID>::new(),
            room_map:    HashMap::<String, RoomID>::new(),
            network_map: HashMap::<PlayerID, NetworkManager>::new(),
        };
        server_state.new_room("general".to_owned());
        server_state
    }

    fn process_packet(&mut self, packet_tuple: (Packet, SocketAddr)) -> Vec<(Packet, SocketAddr)> {
        let (packet, addr) = packet_tuple;

        debug!("{:?}", packet);

        // Decode incoming and send a Response to the Requester
        let decode_result = self.decode_packet(addr, packet.clone());
        if let Ok(opt_response_packet) = decode_result {
            if let Some(response_packet) = opt_response_packet {
                let response = (response_packet, addr.clone());
                return vec![response];
            }
        } else {
            let err = decode_result.unwrap_err();
            error!("Decoding packet failed, from {:?}: {:?}", addr, err);
        }

        vec![]
    }

    fn send_heartbeats(&mut self) -> Vec<(Packet, SocketAddr)> {
        let mut heartbeats = vec![];
        for player in self.players.values() {
            let keep_alive = Packet::Response {
                sequence:    0,
                request_ack: None,
                code:        ResponseCode::KeepAlive,
            };
            heartbeats.push((keep_alive, player.addr));
        }
        return heartbeats;
    }

    fn maintain_network_state(&mut self) -> Vec<(Packet, SocketAddr)> {
        // Process players in rooms
        self.process_buffered_packets_in_rooms();

        // Process players in lobby
        self.process_buffered_packets_in_lobby();

        self.collect_expired_tx_packets()
    }

    fn garbage_collection(&mut self) -> Vec<(SocketAddr, Packet)> {
        self.expire_old_messages_in_all_rooms(time::Instant::now());
        let update_packets_vec = self.construct_client_updates();

        self.remove_timed_out_clients();
        self.tick = 1usize.wrapping_add(self.tick);
        return update_packets_vec;
    }
}

#[tokio::main]
async fn main() -> Result<(), Box<dyn std::error::Error + 'static>> {
    env_logger::Builder::new()
        .format(|buf, record| {
            writeln!(
                buf,
                "{} [{:5}] - {}",
                Local::now().format("%a %Y-%m-%d %H:%M:%S%.6f"),
                record.level(),
                record.args(),
            )
        })
        .filter(None, LevelFilter::Trace)
        .filter(Some("futures"), LevelFilter::Off)
        .filter(Some("tokio_core"), LevelFilter::Off)
        .filter(Some("tokio_reactor"), LevelFilter::Off)
        .init();

    let matches = App::new("server")
        .about("game server for Conwayste")
        .arg(
            Arg::with_name("address")
                .short("l")
                .long("listen")
                .help(&format!(
                    "address to listen for connections on [default {}]",
                    DEFAULT_HOST
                ))
                .takes_value(true),
        )
        .arg(
            Arg::with_name("port")
                .short("p")
                .long("port")
                .help(&format!("port to listen for connections on [default {}]", DEFAULT_PORT))
                .takes_value(true),
        )
        .get_matches();

    let opt_host = matches.value_of("address");
    let opt_port = matches.value_of("port").map(|port_str| {
        port_str.parse::<u16>().unwrap_or_else(|e| {
            error!("Error while attempting to parse {:?} as port number: {:?}", port_str, e);
            exit(1);
        })
    });

    let udp = bind(opt_host, opt_port).await.unwrap_or_else(|e| {
        error!("Error while trying to bind UDP socket: {:?}", e);
        exit(1);
    });

    trace!("Listening for connections on {:?}...", udp.local_addr()?);

    let (mut udp_sink, udp_stream) = UdpFramed::new(udp, NetwaystePacketCodec).split();
    let mut udp_stream = udp_stream.fuse();

    let mut server_state = ServerState::new();

    let mut tick_interval = TokioTime::interval(Duration::from_millis(TICK_INTERVAL_IN_MS)).fuse();
    let mut network_interval = TokioTime::interval(Duration::from_millis(NETWORK_INTERVAL_IN_MS)).fuse();
    let mut heartbeat_interval = TokioTime::interval(Duration::from_millis(HEARTBEAT_INTERVAL_IN_MS)).fuse();

    loop {
        select! {
            (_) = tick_interval.select_next_some() => {
                let update_packets = server_state.garbage_collection();
                for (addr, packet) in update_packets {
                    udp_sink.send((packet, addr)).await?;
                }
            },
            (_) = network_interval.select_next_some() => {
                let retransmissions = server_state.maintain_network_state();
                for packet_addr_tuple in retransmissions {
                    udp_sink.send(packet_addr_tuple).await?;
                }
            },
            (_) = heartbeat_interval.select_next_some() => {
                let heartbeats = server_state.send_heartbeats();
                for packet_addr_tuple in heartbeats {
                    udp_sink.send(packet_addr_tuple).await?;
                }
            },
            (addr_packet_result) = udp_stream.select_next_some() => {
                if let Ok(addr_packet_tuple) = addr_packet_result {
                    let responses = server_state.process_packet(addr_packet_tuple);
                    for response in responses {
                        udp_sink.send(response).await?;
                    }
                }
            }
        }
    }
}

#[cfg(test)]
mod netwayste_server_tests {
    use super::*;
    use ::proptest::strategy::*;
    use netwayste::net::NetAttempt;

    fn fake_socket_addr() -> SocketAddr {
        use std::net::{IpAddr, Ipv4Addr};
        SocketAddr::new(IpAddr::V4(Ipv4Addr::new(1, 2, 3, 4)), 5678)
    }

    #[test]
    fn list_players_player_shows_up_in_player_list() {
        let mut server = ServerState::new();
        let room_name = "some name";
        // make a new room
        server.create_new_room(None, String::from(room_name));

        let (player_id, player_name) = {
            let p: &mut Player = server.add_new_player(String::from("some name"), fake_socket_addr());

            (p.player_id, p.name.clone())
        };
        // make the player join the room
        {
            server.join_room(player_id, room_name);
        }
        let resp_code: ResponseCode = server.list_players(player_id);
        match resp_code {
            ResponseCode::PlayerList { players } => {
                assert_eq!(players.len(), 1);
                assert_eq!(*players.first().unwrap(), player_name);
            }
            resp_code @ _ => panic!("Unexpected response code: {:?}", resp_code),
        }
    }

    #[test]
    fn has_chatted_player_did_not_chat_on_join() {
        let mut server = ServerState::new();
        let room_name = "some name";
        // make a new room
        server.create_new_room(None, String::from(room_name));
        let player_id = {
            let p: &mut Player = server.add_new_player(String::from("some name"), fake_socket_addr());
            p.player_id
        };
        // make the player join the room
        {
            server.join_room(player_id, room_name);
        }
        let player = server.get_player(player_id);
        assert_eq!(player.has_chatted(), false);
    }

    #[test]
    fn get_confirmed_chat_seq_num_server_tracks_players_chat_updates() {
        let mut server = ServerState::new();
        let room_name = "some name";
        // make a new room
        server.create_new_room(None, String::from(room_name));

        let (player_id, player_cookie) = {
            let p: &mut Player = server.add_new_player(String::from("some name"), fake_socket_addr());

            (p.player_id, p.cookie.clone())
        };
        // make the player join the room
        {
            server.join_room(player_id, room_name);
        }

        // A chat-less player now has something to to say
        server
            .decode_packet(
                fake_socket_addr(),
                Packet::UpdateReply {
                    cookie:               player_cookie.clone(),
                    last_chat_seq:        Some(1),
                    last_game_update_seq: None,
                    last_full_gen:        None,
                    partial_gen:          None,
                    pong:                 PingPong::pong(0),
                },
            )
            .unwrap();

        {
            let player = server.get_player(player_id);
            assert_eq!(player.get_confirmed_chat_seq_num(), Some(1));
        }

        // Older messages are ignored
        server
            .decode_packet(
                fake_socket_addr(),
                Packet::UpdateReply {
                    cookie:               player_cookie.clone(),
                    last_chat_seq:        Some(0),
                    last_game_update_seq: None,
                    last_full_gen:        None,
                    partial_gen:          None,
                    pong:                 PingPong::pong(0),
                },
            )
            .unwrap();

        {
            let player = server.get_player(player_id);
            assert_eq!(player.get_confirmed_chat_seq_num(), Some(1));
        }

        // So are absent messages
        server
            .decode_packet(
                fake_socket_addr(),
                Packet::UpdateReply {
                    cookie:               player_cookie,
                    last_chat_seq:        None,
                    last_game_update_seq: None,
                    last_full_gen:        None,
                    partial_gen:          None,
                    pong:                 PingPong::pong(0),
                },
            )
            .unwrap();

        {
            let player = server.get_player(player_id);
            assert_eq!(player.get_confirmed_chat_seq_num(), Some(1));
        }
    }

    #[test]
    fn get_message_skip_count_player_acked_messages_are_not_included_in_skip_count() {
        let mut server = ServerState::new();
        let room_name = "some name";

        server.create_new_room(None, String::from(room_name));

        let (player_id, _) = {
            let p: &mut Player = server.add_new_player(String::from("some name"), fake_socket_addr());

            (p.player_id, p.cookie.clone())
        };
        // make the player join the room
        // Give it a single message
        {
            server.join_room(player_id, room_name);
            server.handle_chat_message(player_id, "ChatMessage".to_owned());
        }

        {
            let room: &Room = server.get_room(player_id).unwrap();
            // The check below does not affect any player acknowledgement as we are not
            // involving the player yet. This is a simple test to ensure that if a chat
            // message decoded from a would-be player was less than the latest chat message,
            // we handle it properly by not skipping any.
            assert_eq!(room.get_message_skip_count(0), 0);
        }

        let number_of_messages = 6;
        for _ in 1..number_of_messages {
            server.handle_chat_message(player_id, "ChatMessage".to_owned());
        }

        {
            //let player = server.get_player_mut(player_id);
            let player = server.get_player_mut(player_id);
            // player has not acknowledged any yet
            #[should_panic]
            assert_eq!(player.get_confirmed_chat_seq_num(), None);
        }

        // player acknowledged four of the six
        let acked_message_count = {
            let player = server.get_player_mut(player_id);
            player.update_chat_seq_num(Some(4));

            player.get_confirmed_chat_seq_num().unwrap()
        };
        {
            let room: &Room = server.get_room(player_id).unwrap();
            assert_eq!(room.get_message_skip_count(acked_message_count), acked_message_count);
        }

        // player acknowledged all six
        let acked_message_count = {
            let player = server.get_player_mut(player_id);
            player.update_chat_seq_num(Some(6));

            player.get_confirmed_chat_seq_num().unwrap()
        };
        {
            let room: &Room = server.get_room(player_id).unwrap();
            assert_eq!(room.get_message_skip_count(acked_message_count), acked_message_count);
        }
    }

    #[test]
    // Send fifteen messages, but only leave nine unacknowledged, while wrapping on the sequence number
    fn get_message_skip_count_player_acked_messages_are_not_included_in_skip_count_wrapped_case() {
        let mut server = ServerState::new();
        let room_name = "some name";

        server.create_new_room(None, String::from(room_name));

        let player_id = {
            let p: &mut Player = server.add_new_player(String::from("some name"), fake_socket_addr());

            p.player_id
        };
        {
            server.join_room(player_id, room_name);
        }

        // Picking a value slightly less than max of u64
        let start_seq_num = u64::max_value() - 6;
        // First pass, add messages with sequence numbers through the max of u64
        for seq_num in start_seq_num..u64::max_value() {
            let room: &mut Room = server.get_room_mut(player_id).unwrap();
            room.add_message(ServerChatMessage::new(
                player_id,
                String::from("some name"),
                String::from("some msg"),
                seq_num,
            ));
        }
        // Second pass, from wrap-point, `0`, eight times
        for seq_num in 0..8 {
            let room: &mut Room = server.get_room_mut(player_id).unwrap();
            room.add_message(ServerChatMessage::new(
                player_id,
                String::from("some name"),
                String::from("some msg"),
                seq_num,
            ));
        }

        let acked_message_count = {
            // Ack up until 0xFFFFFFFFFFFFFFFD
            let player = server.get_player_mut(player_id);
            player.update_chat_seq_num(Some(start_seq_num + 4));

            player.get_confirmed_chat_seq_num().unwrap()
        };
        {
            let room: &Room = server.get_room(player_id).unwrap();
            // Fifteen total messages sent.
            // 2 unacked which are less than u64::max_value()
            // 8 unacked which are after the numerical wrap
            let unacked_count = 15 - (8 + 2);
            assert_eq!(room.get_message_skip_count(acked_message_count), unacked_count);
        }
    }

    #[test]
    fn collect_unacknowledged_messages_a_rooms_unacknowledged_chat_messages_are_collected_for_their_player() {
        let mut server = ServerState::new();
        let room_name = "some name";

        server.create_new_room(None, String::from(room_name));

        let player_id = {
            let p: &mut Player = server.add_new_player(String::from("some name"), fake_socket_addr());

            p.player_id
        };
        {
            server.join_room(player_id, room_name);
        }

        {
            // Room has no messages, None to send to player
            let room = server.get_room(player_id).unwrap();
            let player = server.get_player(player_id);
            let messages = server.collect_unacknowledged_messages(room, player);
            assert_eq!(messages, None);
        }

        {
            let room: &mut Room = server.get_room_mut(player_id).unwrap();
            room.add_message(ServerChatMessage::new(
                player_id,
                String::from("some name"),
                String::from("some msg"),
                1,
            ));
        }
        {
            // Room has a message, player has yet to ack it
            let room = server.get_room(player_id).unwrap();
            let player = server.get_player(player_id);
            let messages = server.collect_unacknowledged_messages(room, player);
            assert_eq!(messages.is_some(), true);
            assert_eq!(messages.unwrap().len(), 1);
        }

        {
            let player = server.get_player_mut(player_id);
            player.update_chat_seq_num(Some(1));
        }
        {
            // Room has a message, player acked, None
            let room = server.get_room(player_id).unwrap();
            let player = server.get_player(player_id);
            let messages = server.collect_unacknowledged_messages(room, player);
            assert_eq!(messages, None);
        }
    }

    #[test]
    fn collect_unacknowledged_messages_an_active_room_which_expired_all_messages_returns_none() {
        let mut server = ServerState::new();
        let room_name = "some name";

        server.create_new_room(None, String::from(room_name));

        let player_id = {
            let p: &mut Player = server.add_new_player(String::from("some name"), fake_socket_addr());

            p.player_id
        };
        {
            server.join_room(player_id, room_name);
        }

        {
            // Add a message to the room and then age it so it will expire
            let room: &mut Room = server.get_room_mut(player_id).unwrap();
            room.add_message(ServerChatMessage::new(
                player_id,
                String::from("some name"),
                String::from("some msg"),
                1,
            ));

            let message: &mut ServerChatMessage = room.messages.get_mut(0).unwrap();
            let travel_to_the_past = Instant::now().checked_sub(Duration::from_secs(MAX_AGE_CHAT_MESSAGES as u64));
            if travel_to_the_past.is_none() {
                warn!("skipping rest of test; cannot travel to the past :(");
                return;
            }
            message.timestamp = travel_to_the_past.unwrap();
        }
        {
            // Sanity check to ensure player gets the chat message if left unacknowledged
            let room = server.get_room(player_id).unwrap();
            let player = server.get_player(player_id);
            let messages = server.collect_unacknowledged_messages(room, player);
            assert_eq!(messages.is_some(), true);
            assert_eq!(messages.unwrap().len(), 1);
        }
        {
            let player = server.get_player_mut(player_id);
            player.update_chat_seq_num(Some(1));
        }

        {
            // Server drains expired messages for the room
            server.expire_old_messages_in_all_rooms(time::Instant::now());
        }
        {
            // A room that has no messages, but has player(s) who have acknowledged past messages
            let room = server.get_room(player_id).unwrap();
            let player = server.get_player(player_id);
            let messages = server.collect_unacknowledged_messages(room, player);
            assert_eq!(messages, None);
        }
    }

    #[test]
    fn handle_chat_message_player_not_in_game() {
        let mut server = ServerState::new();
        let room_name = "some name";

        server.create_new_room(None, room_name.to_owned());

        let player_id = {
            let p: &mut Player = server.add_new_player("some name".to_owned(), fake_socket_addr());

            p.player_id
        };

        let response = server.handle_chat_message(player_id, "test msg".to_owned());
        assert_eq!(
            response,
            ResponseCode::BadRequest {
                error_msg: format!("Player {} has not joined a game.", player_id),
            }
        );
    }

    #[test]
    fn handle_chat_message_player_in_game_one_message() {
        let mut server = ServerState::new();
        let room_name = "some name";

        server.create_new_room(None, room_name.to_owned());

        let player_id = {
            let p: &mut Player = server.add_new_player("some player".to_string(), fake_socket_addr());

            p.player_id
        };
        server.join_room(player_id, room_name);

        let response = server.handle_chat_message(player_id, "test msg".to_owned());
        assert_eq!(response, ResponseCode::OK);
        let room: &Room = server.get_room(player_id).unwrap();
        assert_eq!(room.messages.len(), 1);
        assert_eq!(room.latest_seq_num, 1);
        assert_eq!(room.get_newest_msg(), room.get_oldest_msg());
    }

    #[test]
    fn handle_chat_message_player_in_game_many_messages() {
        let mut server = ServerState::new();
        let room_name = "some name";

        server.create_new_room(None, room_name.to_owned());

        let player_id = {
            let p: &mut Player = server.add_new_player("some player".to_owned(), fake_socket_addr());

            p.player_id
        };
        server.join_room(player_id, room_name);

        let response = server.handle_chat_message(player_id, "test msg first".to_owned());
        assert_eq!(response, ResponseCode::OK);
        let response = server.handle_chat_message(player_id, "test msg second".to_owned());
        assert_eq!(response, ResponseCode::OK);

        let room: &Room = server.get_room(player_id).unwrap();
        assert_eq!(room.messages.len(), 2);
        assert_eq!(room.latest_seq_num, 2);
    }

    #[test]
    fn create_new_room_good_case() {
        {
            let mut server = ServerState::new();
            let room_name = "some name".to_owned();

            assert_eq!(server.create_new_room(None, room_name), ResponseCode::OK);
        }
        // Room name length is within bounds
        {
            let mut server = ServerState::new();
            let room_name = "0123456789ABCDEF".to_owned();

            assert_eq!(server.create_new_room(None, room_name), ResponseCode::OK);
        }
    }

    #[test]
    fn create_new_room_name_is_too_long() {
        let mut server = ServerState::new();
        let room_name = "0123456789ABCDEF_#".to_owned();

        assert_eq!(
            server.create_new_room(None, room_name),
            ResponseCode::BadRequest {
                error_msg: "room name too long; max 16 characters".to_owned(),
            }
        );
    }

    #[test]
    fn create_new_room_name_taken() {
        let mut server = ServerState::new();
        let room_name = "some room".to_owned();
        assert_eq!(server.create_new_room(None, room_name.clone()), ResponseCode::OK);
        assert_eq!(
            server.create_new_room(None, room_name),
            ResponseCode::BadRequest {
                error_msg: "room name already in use".to_owned(),
            }
        );
    }

    #[test]
    fn create_new_room_player_already_in_room() {
        let mut server = ServerState::new();
        let room_name = "some room".to_owned();
        let other_room_name = "another room".to_owned();
        assert_eq!(server.create_new_room(None, room_name.clone()), ResponseCode::OK);

        let player_id = {
            let p: &mut Player = server.add_new_player("some player".to_owned(), fake_socket_addr());

            p.player_id
        };
        server.join_room(player_id, &room_name);

        assert_eq!(
            server.create_new_room(Some(player_id), other_room_name),
            ResponseCode::BadRequest {
                error_msg: "cannot create room because in-game".to_owned(),
            }
        );
    }

    #[test]
    fn create_new_room_join_room_good_case() {
        let mut server = ServerState::new();
        let room_name = "some room";
        assert_eq!(server.create_new_room(None, room_name.to_owned()), ResponseCode::OK);

        let player_id = {
            let p: &mut Player = server.add_new_player("some player".to_owned(), fake_socket_addr());

            p.player_id
        };
        assert_eq!(
            server.join_room(player_id, room_name),
            ResponseCode::JoinedRoom {
                room_name: "some room".to_owned(),
            }
        );
    }

    #[test]
    fn join_room_player_already_in_room() {
        let mut server = ServerState::new();
        let room_name = "some room";
        assert_eq!(server.create_new_room(None, room_name.to_owned()), ResponseCode::OK);

        let player_id = {
            let p: &mut Player = server.add_new_player("some player".to_owned(), fake_socket_addr());

            p.player_id
        };
        assert_eq!(
            server.join_room(player_id, room_name),
            ResponseCode::JoinedRoom {
                room_name: "some room".to_owned(),
            }
        );
        assert_eq!(
            server.join_room(player_id, room_name),
            ResponseCode::BadRequest {
                error_msg: "cannot join game because in-game".to_owned(),
            }
        );
    }

    #[test]
    fn join_room_room_does_not_exist() {
        let mut server = ServerState::new();

        let player_id = {
            let p: &mut Player = server.add_new_player("some player".to_owned(), fake_socket_addr());

            p.player_id
        };
        assert_eq!(
            server.join_room(player_id, "some room"),
            ResponseCode::BadRequest {
                error_msg: "no room named \"some room\"".to_owned(),
            }
        );
    }

    #[test]
    fn leave_room_good_case() {
        let mut server = ServerState::new();
        let room_name = "some name";

        server.create_new_room(None, room_name.to_owned());

        let player_id = {
            let p: &mut Player = server.add_new_player("some player".to_owned(), fake_socket_addr());

            p.player_id
        };
        server.join_room(player_id, room_name);

        assert_eq!(server.leave_room(player_id), ResponseCode::LeaveRoom);
    }

    #[test]
    fn leave_room_player_not_in_room() {
        let mut server = ServerState::new();
        let room_name = "some room".to_owned();
        assert_eq!(server.create_new_room(None, room_name.clone()), ResponseCode::OK);

        let player_id = {
            let p: &mut Player = server.add_new_player("some player".to_owned(), fake_socket_addr());

            p.player_id
        };

        assert_eq!(
            server.leave_room(player_id),
            ResponseCode::BadRequest {
                error_msg: "cannot leave game because in lobby".to_owned(),
            }
        );
    }

    #[test]
    fn leave_room_unregistered_player_id() {
        let mut server = ServerState::new();
        let room_name = "some room".to_owned();
        let rand_player_id = PlayerID(0x2457); //RUST
        assert_eq!(server.create_new_room(None, room_name.clone()), ResponseCode::OK);

        assert_eq!(
            server.leave_room(rand_player_id),
            ResponseCode::BadRequest {
                error_msg: "cannot leave game because in lobby".to_owned(),
            }
        );
    }

    #[test]
    fn add_new_player_player_added_with_initial_sequence_number() {
        let mut server = ServerState::new();
        let name = "some player".to_owned();

        let p: &mut Player = server.add_new_player(name.clone(), fake_socket_addr());
        assert_eq!(p.name, name);
    }

    #[test]
    fn is_unique_player_name_yes_and_no_case() {
        let mut server = ServerState::new();
        let name = "some player".to_owned();
        assert_eq!(server.is_unique_player_name("some player"), true);

        {
            server.add_new_player(name.clone(), fake_socket_addr());
        }
        assert_eq!(server.is_unique_player_name("some player"), false);
    }

    #[test]
    fn expire_old_messages_in_all_rooms_room_is_empty() {
        let mut server = ServerState::new();
        let room_name = "some room";

        server.create_new_room(None, room_name.to_owned().clone());
        server.expire_old_messages_in_all_rooms(time::Instant::now());

        for room in server.rooms.values() {
            assert_eq!(room.messages.len(), 0);
        }
    }

    #[test]
    fn expire_old_messages_in_all_rooms_one_room_good_case() {
        let mut server = ServerState::new();

        let player_id: PlayerID = {
            let player: &mut Player = server.add_new_player("some player".to_owned(), fake_socket_addr());
            player.player_id
        };

        server.join_room(player_id, "general");

        server.handle_chat_message(player_id, "Conwayste is such a fun game".to_owned());
        server.handle_chat_message(player_id, "There are not loot boxes".to_owned());
        server.handle_chat_message(player_id, "It is free!".to_owned());
        server.handle_chat_message(player_id, "What's not to love?".to_owned());

        let message_count = {
            let room: &Room = server.get_room(player_id).unwrap();
            room.messages.len()
        };
        assert_eq!(message_count, 4);

        // Messages are not old enough to be expired
        server.expire_old_messages_in_all_rooms(time::Instant::now());

        for room in server.rooms.values() {
            assert_eq!(room.messages.len(), 4);
        }
    }

    #[test]
    fn expire_old_messages_in_all_rooms_several_rooms_good_case() {
        let mut server = ServerState::new();
        let room_name = "some room";
        let room_name2 = "some room2";

        let room_id = server.new_room(room_name.to_owned());
        let room_id2 = server.new_room(room_name2.to_owned());
        let player_id: PlayerID = {
            let player: &mut Player = server.add_new_player("some player".to_owned(), fake_socket_addr());
            player.player_id
        };
        let player_id2: PlayerID = {
            let player: &mut Player = server.add_new_player("some player".to_owned(), fake_socket_addr());
            player.player_id
        };

        server.join_room(player_id, room_name);
        server.join_room(player_id2, room_name2);

        server.handle_chat_message(player_id, "Conwayste is such a fun game".to_owned());
        server.handle_chat_message(player_id, "There are not loot boxes".to_owned());
        server.handle_chat_message(player_id2, "It is free!".to_owned());
        server.handle_chat_message(player_id2, "What's not to love?".to_owned());

        let message_count = {
            let room: &Room = server.get_room(player_id).unwrap();
            room.messages.len()
        };
        assert_eq!(message_count, 2);
        let message_count2 = {
            let room: &Room = server.get_room(player_id2).unwrap();
            room.messages.len()
        };
        assert_eq!(message_count2, 2);

        // Messages are not old enough to be expired
        server.expire_old_messages_in_all_rooms(time::Instant::now());

        assert_eq!(server.rooms[&room_id].messages.len(), 2);
        assert_eq!(server.rooms[&room_id2].messages.len(), 2);
    }

    #[test]
    fn expire_old_messages_in_all_rooms_one_room_old_messages_are_wiped() {
        let mut server = ServerState::new();
        let room_name = "some room";

        server.create_new_room(None, room_name.to_owned().clone());
        let player_id: PlayerID = {
            let player: &mut Player = server.add_new_player("some player".to_owned(), fake_socket_addr());
            player.player_id
        };

        server.join_room(player_id, room_name);

        server.handle_chat_message(player_id, "Conwayste is such a fun game".to_owned());
        server.handle_chat_message(player_id, "There are not loot boxes".to_owned());
        server.handle_chat_message(player_id, "It is free!".to_owned());
        server.handle_chat_message(player_id, "What's not to love?".to_owned());

        let current_timestamp = Instant::now();
        let travel_to_the_past = current_timestamp.checked_sub(Duration::from_secs((MAX_AGE_CHAT_MESSAGES + 1) as u64));
        if travel_to_the_past.is_none() {
            warn!("skipping rest of test; cannot travel to the past :(");
            return;
        }
        let travel_to_the_past = travel_to_the_past.unwrap();
        for ref mut room in server.rooms.values_mut() {
            println!("Room: {:?}", room.name);
            for m in room.messages.iter_mut() {
                println!(
                    "{:?}, {:?},       {:?}",
                    m.timestamp,
                    travel_to_the_past,
                    m.timestamp - travel_to_the_past
                );
                m.timestamp = travel_to_the_past;
            }
        }

        // Messages are not old enough to be expired
        server.expire_old_messages_in_all_rooms(time::Instant::now());

        for room in server.rooms.values() {
            assert_eq!(room.messages.len(), 0);
        }
    }

    #[test]
    fn expire_old_messages_in_all_rooms_several_rooms_old_messages_are_wiped() {
        let mut server = ServerState::new();
        let room_name = "some room";
        let room_name2 = "some room 2";

        server.create_new_room(None, room_name.to_owned().clone());
        let player_id: PlayerID = {
            let player: &mut Player = server.add_new_player("some player".to_owned(), fake_socket_addr());
            player.player_id
        };
        server.create_new_room(None, room_name2.to_owned().clone());
        let player_id2: PlayerID = {
            let player: &mut Player = server.add_new_player("some player".to_owned(), fake_socket_addr());
            player.player_id
        };

        server.join_room(player_id, room_name);
        server.join_room(player_id2, room_name);

        server.handle_chat_message(player_id, "Conwayste is such a fun game".to_owned());
        server.handle_chat_message(player_id, "There are not loot boxes".to_owned());
        server.handle_chat_message(player_id2, "It is free!".to_owned());
        server.handle_chat_message(player_id2, "What's not to love?".to_owned());

        let current_timestamp = Instant::now();
        let travel_to_the_past = current_timestamp.checked_sub(Duration::from_secs((MAX_AGE_CHAT_MESSAGES + 1) as u64));
        if travel_to_the_past.is_none() {
            warn!("skipping rest of test; cannot travel to the past :(");
            return;
        }
        let travel_to_the_past = travel_to_the_past.unwrap();
        for ref mut room in server.rooms.values_mut() {
            println!("Room: {:?}", room.name);
            for m in room.messages.iter_mut() {
                println!(
                    "{:?}, {:?},       {:?}",
                    m.timestamp,
                    travel_to_the_past,
                    m.timestamp - travel_to_the_past
                );
                m.timestamp = travel_to_the_past;
            }
        }

        // Messages are not old enough to be expired
        server.expire_old_messages_in_all_rooms(time::Instant::now());

        for room in server.rooms.values() {
            assert_eq!(room.messages.len(), 0);
        }
    }

    #[test]
    fn handle_new_connection_good_case() {
        let mut server = ServerState::new();
        let player_name = "some name".to_owned();
        let pkt = server.handle_new_connection(player_name, fake_socket_addr());
        match pkt {
            Packet::Response {
                sequence: _,
                request_ack: _,
                code,
            } => match code {
                ResponseCode::LoggedIn {
                    cookie: _,
                    server_version: _,
                } => {}
                _ => panic!("Unexpected ResponseCode: {:?}", code),
            },
            _ => panic!("Unexpected Packet Type: {:?}", pkt),
        }
    }

    #[test]
    fn handle_new_connection_player_name_taken() {
        let mut server = ServerState::new();
        let player_name = "some name".to_owned();

        let pkt = server.handle_new_connection(player_name.clone(), fake_socket_addr());
        match pkt {
            Packet::Response {
                sequence: _,
                request_ack: _,
                code,
            } => match code {
                ResponseCode::LoggedIn {
                    cookie: _,
                    server_version,
                } => assert_eq!(server_version, VERSION.to_owned()),
                _ => panic!("Unexpected ResponseCode: {:?}", code),
            },
            _ => panic!("Unexpected Packet Type: {:?}", pkt),
        }

        let pkt = server.handle_new_connection(player_name, fake_socket_addr());
        match pkt {
            Packet::Response {
                sequence: _,
                request_ack: _,
                code,
            } => match code {
                ResponseCode::Unauthorized { error_msg } => {
                    assert_eq!(error_msg, "not a unique name".to_owned());
                }
                _ => panic!("Unexpected ResponseCode: {:?}", code),
            },
            _ => panic!("Unexpected Packet Type: {:?}", pkt),
        }
    }

    fn a_request_action_strat() -> BoxedStrategy<RequestAction> {
        prop_oneof![
            //Just(RequestAction::Disconnect), // not yet implemented
            //Just(RequestAction::KeepAlive),  // same
            Just(RequestAction::LeaveRoom),
            Just(RequestAction::ListPlayers),
            Just(RequestAction::ListRooms),
            Just(RequestAction::None),
        ]
        .boxed()
    }

    fn a_request_action_complex_strat() -> BoxedStrategy<RequestAction> {
        prop_oneof![
            ("([A-Z]{1,4} [0-9]{1,2}){3}").prop_map(|a| RequestAction::ChatMessage { message: a }),
            ("([A-Z]{1,4} [0-9]{1,2}){3}").prop_map(|a| RequestAction::NewRoom { room_name: a }),
            ("([A-Z]{1,4} [0-9]{1,2}){3}").prop_map(|a| RequestAction::JoinRoom { room_name: a }),
            ("([A-Z]{1,4} [0-9]{1,2}){3}", "[0-9].[0-9].[0-9]").prop_map(|(a, b)| {
                RequestAction::Connect {
                    name:           a,
                    client_version: b,
                }
            })
        ]
        .boxed()
    }

    // These tests are checking that we do not panic on each RequestAction
    proptest! {
        #[test]
        fn process_request_action_simple(ref request in a_request_action_strat()) {
            let mut server = ServerState::new();
            server.create_new_room(None, "some room".to_owned().clone());
            let player_id: PlayerID = {
                let player: &mut Player = server.add_new_player("some player".to_owned(), fake_socket_addr());
                player.player_id
            };
            server.process_request_action(player_id, request.to_owned());
        }

        #[test]
        fn process_request_action_complex(ref request in a_request_action_complex_strat()) {
            let mut server = ServerState::new();
            server.create_new_room(None, "some room".to_owned().clone());
            let player_id: PlayerID = {
                let player: &mut Player = server.add_new_player("some player".to_owned(), fake_socket_addr());
                player.player_id
            };
            server.process_request_action(player_id, request.to_owned());
        }
    }

    #[test]
    fn process_request_action_connect_while_connected() {
        let mut server = ServerState::new();
        let player_name = "some player".to_owned();
        server.create_new_room(None, "some room".to_owned().clone());
        let player_id: PlayerID = {
            let player: &mut Player = server.add_new_player(player_name.clone(), fake_socket_addr());
            player.player_id
        };
        let result = server.process_request_action(
            player_id,
            RequestAction::Connect {
                name:           player_name,
                client_version: "0.1.0".to_owned(),
            },
        );
        assert_eq!(
            result,
            ResponseCode::BadRequest {
                error_msg: "Already connected".to_owned(),
            }
        );
    }

    #[test]
    fn process_request_action_none_is_invalid() {
        let mut server = ServerState::new();
        server.create_new_room(None, "some room".to_owned().clone());
        let player_id: PlayerID = {
            let player: &mut Player = server.add_new_player("some player".to_owned(), fake_socket_addr());
            player.player_id
        };
        let result = server.process_request_action(player_id, RequestAction::None);
        assert_eq!(
            result,
            ResponseCode::BadRequest {
                error_msg: "Invalid request: None".to_owned(),
            }
        );
    }

    #[test]
    fn prepare_response_spot_check_response_packet() {
        let mut server = ServerState::new();
        let player_id: PlayerID = {
            let player: &mut Player = server.add_new_player("some player".to_owned(), fake_socket_addr());
            player.request_ack = Some(1);
            player.player_id
        };
        let pkt: Packet = server.prepare_response(player_id, RequestAction::ListRooms).unwrap();
        match pkt {
            Packet::Response {
                code,
                sequence,
                request_ack,
            } => {
                if let ResponseCode::RoomList { rooms } = code {
                    assert_eq!(rooms.len(), 1); // 1 room - general
                } else {
                    panic!("`code` is not a RoomList! code is {:?}", code);
                }
                assert_eq!(sequence, 1);
                assert_eq!(request_ack, Some(2));
            }
            _ => panic!("Unexpected Packet type on Response path: {:?}", pkt),
        }
        let player: &Player = server.get_player(player_id);
        assert_eq!(player.next_resp_seq, 2);
    }

    #[test]
    fn validate_client_version_client_is_up_to_date() {
        assert_eq!(validate_client_version(env!("CARGO_PKG_VERSION").to_owned()), true);
    }

    #[test]
    fn validate_client_version_client_is_very_old() {
        assert_eq!(validate_client_version("0.0.1".to_owned()), true);
    }

    #[test]
    fn validate_client_version_client_is_from_the_future() {
        assert_eq!(
            validate_client_version(
                format!("{}.{}.{}", <i32>::max_value(), <i32>::max_value(), <i32>::max_value()).to_owned()
            ),
            false
        );
    }

    #[test]
    fn decode_packet_update_reply_good_case() {
        let mut server = ServerState::new();
        let cookie: String = {
            let player: &mut Player = server.add_new_player("some player".to_owned(), fake_socket_addr());
            player.cookie.clone()
        };

        // TODO: Move this into a private helper
        let update_reply_packet = Packet::UpdateReply {
            cookie:               cookie,
            last_chat_seq:        Some(0),
            last_game_update_seq: None,
            last_full_gen:        None,
            partial_gen:          None,
            pong:                 PingPong::pong(0),
        };

        let result = server.decode_packet(fake_socket_addr(), update_reply_packet);
        assert!(result.is_ok());
        assert!(result.unwrap().is_none());
    }

    #[test]
    fn decode_packet_update_reply_invalid_cookie() {
        let mut server = ServerState::new();
        {
            let player: &mut Player = server.add_new_player("some player".to_owned(), fake_socket_addr());
            player.cookie.clone()
        };

        let cookie = "CookieMonster".to_owned();

        let update_reply_packet = Packet::UpdateReply {
            cookie:               cookie,
            last_chat_seq:        Some(0),
            last_game_update_seq: None,
            last_full_gen:        None,
            partial_gen:          None,
            pong:                 PingPong::pong(0),
        };

        let result = server.decode_packet(fake_socket_addr(), update_reply_packet);
        assert!(result.is_err());
    }

    #[test]
    fn construct_client_updates_no_rooms() {
        let mut server = ServerState::new();
        let updates = server.construct_client_updates();
        assert!(updates.is_empty());
    }

    #[test]
    fn construct_client_updates_empty_rooms() {
        let mut server = ServerState::new();
        server.create_new_room(None, "some room".to_owned().clone());
        let updates = server.construct_client_updates();
        assert!(updates.is_empty());
    }

    #[test]
    fn construct_client_updates_populated_room_returns_all_messages() {
        let mut server = ServerState::new();
        let room_name = "some_room";
        let player_name = "some player".to_owned();
        let message_text = "Message".to_owned();

        server.create_new_room(None, room_name.to_owned());

        let player_id: PlayerID = {
            let player: &mut Player = server.add_new_player(player_name.clone(), fake_socket_addr());
            player.player_id
        };
        server.join_room(player_id, room_name);
        server.handle_chat_message(player_id, message_text.clone());
        server.handle_chat_message(player_id, message_text.clone());
        server.handle_chat_message(player_id, message_text.clone());

        let mut updates = server.construct_client_updates();

        // Vector should contain a single item for this test
        assert_eq!(updates.len(), 1);

        let (addr, pkt) = updates.pop().unwrap();
        assert_eq!(addr, fake_socket_addr());

        match pkt {
            Packet::Update {
                chats,
                game_updates,
                game_update_seq,
                universe_update,
                ping: _,
            } => {
                assert!(game_updates.is_empty());
                assert!(game_update_seq.is_none());
                assert_eq!(universe_update, UniUpdate::NoChange);
                assert!(!chats.is_empty());

                // All client chat sequence numbers start counting at 1
                let mut i = 1;

                for msg in chats {
                    assert_eq!(msg.player_name, player_name);
                    assert_eq!(msg.chat_seq, Some(i));
                    assert_eq!(msg.message, message_text);
                    i += 1;
                }
            }
            _ => panic!("Unexpected packet in client update construction!"),
        }
    }

    #[test]
    fn construct_client_updates_populated_room_returns_updates_after_client_acked() {
        let mut server = ServerState::new();
        let room_name = "some_room";
        let player_name = "some player".to_owned();
        let message_text = "Message".to_owned();

        server.create_new_room(None, room_name.to_owned());

        let player_id: PlayerID = {
            let player: &mut Player = server.add_new_player(player_name.clone(), fake_socket_addr());
            player.player_id
        };
        server.join_room(player_id, room_name);
        server.handle_chat_message(player_id, message_text.clone());
        server.handle_chat_message(player_id, message_text.clone());
        server.handle_chat_message(player_id, message_text.clone());

        // Assume that the client has acknowledged two chats
        {
            let player: &mut Player = server.get_player_mut(player_id);
            player.update_chat_seq_num(Some(2));
        }

        // We should then only return the last chat
        let mut updates = server.construct_client_updates();

        // Vector should contain a single item for this test
        assert_eq!(updates.len(), 1);

        let (addr, pkt) = updates.pop().unwrap();
        assert_eq!(addr, fake_socket_addr());

        match pkt {
            Packet::Update {
                mut chats,
                game_updates,
                game_update_seq,
                universe_update,
                ping: _,
            } => {
                assert!(game_updates.is_empty());
                assert!(game_update_seq.is_none());
                assert_eq!(universe_update, UniUpdate::NoChange);
                assert!(!chats.is_empty());

                assert_eq!(chats.len(), 1);
                let msg = chats.pop().unwrap();

                assert_eq!(msg.player_name, player_name);
                assert_eq!(msg.chat_seq, Some(3));
                assert_eq!(msg.message, message_text);
            }
            _ => panic!("Unexpected packet in client update construction!"),
        }
    }

    #[test]
    fn broadcast_message_to_two_players_in_room() {
        let mut server = ServerState::new();
        let room_name = "some_room";
        let player_name = "some player".to_owned();

        server.create_new_room(None, room_name.to_owned());

        let player_id: PlayerID = {
            let player: &mut Player = server.add_new_player(player_name.clone(), fake_socket_addr());
            player.player_id
        };
        let player_id2: PlayerID = {
            let player: &mut Player = server.add_new_player(player_name.clone(), fake_socket_addr());
            player.player_id
        };

        server.join_room(player_id, room_name.clone());
        {
            let room: &mut Room = server.get_room_mut(player_id).unwrap();
            room.broadcast("Silver birch against a Swedish sky".to_owned());
        }
        server.join_room(player_id2, room_name);
        let room: &Room = server.get_room(player_id).unwrap();

        let player = (*server.get_player(player_id)).clone();
        let msgs = server.collect_unacknowledged_messages(room, &player).unwrap();
        assert_eq!(msgs.len(), 1);
        assert_eq!(msgs[0].message, "Silver birch against a Swedish sky".to_owned());

        let player = (*server.get_player(player_id2)).clone();
        let msgs = server.collect_unacknowledged_messages(room, &player).unwrap();
        assert_eq!(msgs.len(), 1);
        assert_eq!(msgs[0].message, "Silver birch against a Swedish sky".to_owned());
    }

    #[test]
    fn broadcast_message_to_an_empty_room() {
        let mut server = ServerState::new();
        let room_name = "some_room".to_owned();

        server.create_new_room(None, room_name.clone());
        let room_id: &RoomID = server.room_map.get(&room_name.clone()).unwrap();

        {
            let room: &mut Room = server.rooms.get_mut(&room_id).unwrap();
            room.broadcast("Silver birch against a Swedish sky".to_owned());
        }
        let room: &Room = server.rooms.get(&room_id).unwrap();
        assert_eq!(room.latest_seq_num, 1);
        assert_eq!(room.messages.len(), 1);
        let msgs: &ServerChatMessage = room.messages.get(0).unwrap();
        assert_eq!(msgs.player_name, "Server".to_owned());
        assert_eq!(msgs.seq_num, 1);
        assert_eq!(msgs.player_id, PlayerID(0xFFFFFFFFFFFFFFFF));
    }

    #[test]
    #[should_panic]
    fn disconnect_get_player_by_id_fails() {
        let mut server = ServerState::new();
        let player_name = "some player".to_owned();

        let player_id: PlayerID = {
            let player: &mut Player = server.add_new_player(player_name.clone(), fake_socket_addr());
            player.player_id
        };

        server.handle_disconnect(player_id);
        server.get_player(player_id);
    }

    #[test]
    fn disconnect_get_player_by_cookie_fails() {
        let mut server = ServerState::new();
        let player_name = "some player".to_owned();

        let (player_id, cookie) = {
            let player: &mut Player = server.add_new_player(player_name.clone(), fake_socket_addr());
            (player.player_id, player.cookie.clone())
        };

        server.handle_disconnect(player_id);
        assert_eq!(server.get_player_id_by_cookie(cookie.as_str()), None);
    }

    #[test]
    fn disconnect_while_in_room_removes_all_traces_of_player() {
        let mut server = ServerState::new();
        let room_name = "some_room";
        let player_name = "some player".to_owned();

        let player_id: PlayerID = {
            let player: &mut Player = server.add_new_player(player_name.clone(), fake_socket_addr());
            player.player_id
        };

        server.create_new_room(None, room_name.to_owned());
        server.join_room(player_id, room_name);
        let room_id = {
            let room: &Room = server.get_room(player_id).unwrap();
            assert_eq!(room.player_ids.contains(&player_id), true);
            room.room_id
        };
        server.handle_disconnect(player_id);
        // Cannot go through player_id because the player has been removed
        let room: &Room = server.rooms.get(&room_id).unwrap();
        assert_eq!(room.player_ids.contains(&player_id), false);
    }

    #[test]
    fn test_is_previously_processed_packet() {
        let mut server = ServerState::new();
        let player_name = "some player".to_owned();

        let player_id: PlayerID = {
            let player: &mut Player = server.add_new_player(player_name.clone(), fake_socket_addr());
            player.request_ack = Some(4);
            player.player_id
        };

        let player_id2: PlayerID = {
            let player: &mut Player = server.add_new_player(player_name.clone(), fake_socket_addr());
            player.request_ack = None;
            player.player_id
        };

        assert_eq!(server.is_previously_processed_packet(player_id2, 0), false);

        assert_eq!(server.is_previously_processed_packet(player_id, 0), true);
        assert_eq!(server.is_previously_processed_packet(player_id, 4), true);
        assert_eq!(server.is_previously_processed_packet(player_id, 5), false);
    }

    #[test]
    fn test_clear_transmission_queue_on_ack() {
        let mut server = ServerState::new();
        let player_name = "some player".to_owned();

        let player_id: PlayerID = {
            let player: &mut Player = server.add_new_player(player_name.clone(), fake_socket_addr());
            player.request_ack = Some(4);
            player.player_id
        };

        for i in 0..5 {
            let pkt = Packet::Response {
                sequence:    i,
                request_ack: None,
                code:        ResponseCode::OK,
            };

            let nm: &mut NetworkManager = server.network_map.get_mut(&player_id).unwrap();
            nm.tx_packets.buffer_item(pkt.clone());
        }

        server.clear_transmission_queue_on_ack(player_id, None);
        assert_eq!(server.network_map.get(&player_id).unwrap().tx_packets.len(), 5);
        server.clear_transmission_queue_on_ack(player_id, Some(0));
        assert_eq!(server.network_map.get(&player_id).unwrap().tx_packets.len(), 5);
        server.clear_transmission_queue_on_ack(player_id, Some(1));
        assert_eq!(server.network_map.get(&player_id).unwrap().tx_packets.len(), 4);
        server.clear_transmission_queue_on_ack(player_id, Some(5));
        assert_eq!(server.network_map.get(&player_id).unwrap().tx_packets.len(), 0);
    }

    #[test]
    fn test_resend_expired_tx_packets() {
        let mut server = ServerState::new();
        let player_name = "some player".to_owned();

        let player_id: PlayerID = {
            let player: &mut Player = server.add_new_player(player_name.clone(), fake_socket_addr());
            player.request_ack = Some(5);
            player.player_id
        };

        for i in 0..5 {
            let pkt = Packet::Response {
                sequence:    i,
                request_ack: None,
                code:        ResponseCode::OK,
            };

            let nm: &mut NetworkManager = server.network_map.get_mut(&player_id).unwrap();
            nm.tx_packets.buffer_item(pkt.clone());

            if i < 3 {
                let attempt: &mut NetAttempt = nm.tx_packets.attempts.back_mut().unwrap();
                attempt.time = Instant::now() - Duration::from_secs(i + 1);
            }
        }

        let _expired_packets_vec = server.collect_expired_tx_packets();

        for i in 0..5 {
            let nm: &mut NetworkManager = server.network_map.get_mut(&player_id).unwrap();
            let packet_retries: &NetAttempt = nm.tx_packets.attempts.get(i).unwrap();

            if i >= 3 {
                assert_eq!(packet_retries.retries, 0);
            } else {
                assert_eq!(packet_retries.retries, 1);
            }
        }
    }

    #[test]
    fn test_process_queued_rx_packets_first_non_connect_player_packet() {
        let mut server = ServerState::new();
        let player_name = "some player".to_owned();

        let (player_id, player_cookie): (PlayerID, String) = {
            let player: &mut Player = server.add_new_player(player_name.clone(), fake_socket_addr());
            player.request_ack = Some(1); // Player connected and we've confirmed the first transaction
            (player.player_id, player.cookie.clone())
        };

        {
            let pkt = Packet::Request {
                cookie:       Some(player_cookie),
                sequence:     2,
                response_ack: None,
                action:       RequestAction::ListPlayers,
            };

            let nm: &mut NetworkManager = server.network_map.get_mut(&player_id).unwrap();
            nm.rx_packets.buffer_item(pkt.clone());

            assert_eq!(nm.tx_packets.len(), 0);
        }

        server.process_queued_rx_packets(player_id);

        {
            let nm: &mut NetworkManager = server.network_map.get_mut(&player_id).unwrap();
            assert_eq!(nm.tx_packets.len(), 1);
        }
    }

    #[test]
    fn test_process_queued_rx_packets_contiguous() {
        let mut server = ServerState::new();
        let player_name = "some player".to_owned();

        let (player_id, player_cookie): (PlayerID, String) = {
            let player: &mut Player = server.add_new_player(player_name.clone(), fake_socket_addr());
            player.request_ack = Some(1); // Player connected and we've confirmed the first transaction
            (player.player_id, player.cookie.clone())
        };

        for i in 2..10 {
            let pkt = Packet::Request {
                cookie:       Some(player_cookie.clone()),
                sequence:     i,
                response_ack: None,
                action:       RequestAction::ListPlayers,
            };

            let nm: &mut NetworkManager = server.network_map.get_mut(&player_id).unwrap();
            nm.rx_packets.buffer_item(pkt.clone());

            assert_eq!(nm.tx_packets.len(), 0);
        }

        server.process_queued_rx_packets(player_id);

        {
            let nm: &mut NetworkManager = server.network_map.get_mut(&player_id).unwrap();
            assert_eq!(nm.tx_packets.len(), 8);
        }
    }

    #[test]
    fn test_process_queued_rx_packets_swiss_cheese_queue() {
        let mut server = ServerState::new();
        let player_name = "some player".to_owned();

        let (player_id, player_cookie): (PlayerID, String) = {
            let player: &mut Player = server.add_new_player(player_name.clone(), fake_socket_addr());
            player.request_ack = Some(1); // Player connected and we've confirmed the first transaction
            (player.player_id, player.cookie.clone())
        };

        for i in [2, 3, 4, 6, 8, 9, 10].iter() {
            let pkt = Packet::Request {
                cookie:       Some(player_cookie.clone()),
                sequence:     *i,
                response_ack: None,
                action:       RequestAction::ListPlayers,
            };

            let nm: &mut NetworkManager = server.network_map.get_mut(&player_id).unwrap();
            nm.rx_packets.buffer_item(pkt.clone());

            assert_eq!(nm.tx_packets.len(), 0);
        }

        server.process_queued_rx_packets(player_id);

        {
            let nm: &mut NetworkManager = server.network_map.get_mut(&player_id).unwrap();
            assert_eq!(nm.tx_packets.len(), 3); // only 2, 3, and 4 are processed
        }
    }
}<|MERGE_RESOLUTION|>--- conflicted
+++ resolved
@@ -31,13 +31,8 @@
 extern crate proptest;
 
 use netwayste::net::{
-<<<<<<< HEAD
     bind, get_version, has_connection_timed_out, BroadcastChatMessage, NetwaystePacketCodec, NetworkManager,
-    NetworkQueue, Packet, RequestAction, ResponseCode, RoomList, UniUpdateType, DEFAULT_HOST, DEFAULT_PORT, VERSION,
-=======
-    bind, get_version, has_connection_timed_out, BroadcastChatMessage, LineCodec, NetworkManager, NetworkQueue, Packet,
-    RequestAction, ResponseCode, RoomList, UniUpdate, DEFAULT_HOST, DEFAULT_PORT, VERSION,
->>>>>>> e07f87b4
+    NetworkQueue, Packet, RequestAction, ResponseCode, RoomList, UniUpdate, DEFAULT_HOST, DEFAULT_PORT, VERSION,
 };
 use netwayste::utils::{LatencyFilter, PingPong};
 
