--- conflicted
+++ resolved
@@ -189,12 +189,8 @@
                                 if lrsn.0 == sn {
                                     /* TODO: Send to application layer */
                                     // NewRequestAction(endpoint, request_actions.take())
-<<<<<<< HEAD
-                                    lrsn += Wrapping(1);
+                                    *lrsn += Wrapping(1);
                                     taken = true;
-=======
-                                    *lrsn += Wrapping(1);
->>>>>>> d12a3936
                                 }
                             }
                         }
@@ -242,17 +238,10 @@
                         if let Some(sn) = response_codes.peek_sequence_number() {
                             if let Some(ref mut lrsn) = last_response_sequence_seen {
                                 if lrsn.0 == sn {
-<<<<<<< HEAD
-                                /* TODO: Send to application layer */
-                                // NewResponseCode(endpoint, response_codes.take())
-                                lrsn += Wrapping(1);
-                                taken = true;
-=======
                                     /* TODO: Send to application layer */
                                     // NewRequestAction(endpoint, request_actions.take())
                                     *lrsn += Wrapping(1);
                                     taken = true;
->>>>>>> d12a3936
                                 }
                             }
                         }
