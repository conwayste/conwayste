[workspace]

members = [
  "conwayste",
  "netwaystev2",
  "libconway",
  "dissect-netwayste",
  "tui-netwayste",
<<<<<<< HEAD
=======
  "nwv2-python-wrapper",
>>>>>>> 6ad98dff
]

[profile.dev]
opt-level = 2
<|MERGE_RESOLUTION|>--- conflicted
+++ resolved
@@ -6,10 +6,7 @@
   "libconway",
   "dissect-netwayste",
   "tui-netwayste",
-<<<<<<< HEAD
-=======
   "nwv2-python-wrapper",
->>>>>>> 6ad98dff
 ]
 
 [profile.dev]
