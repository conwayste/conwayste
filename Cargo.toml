--- conflicted
+++ resolved
@@ -4,12 +4,8 @@
   "conwayste",
   "netwaystev2",
   "libconway",
-<<<<<<< HEAD
-  "dissect-netwayste",
   "nwv2-python-wrapper",
   "nw-server",
-=======
->>>>>>> 1d167060
 ]
 
 [profile.dev]
