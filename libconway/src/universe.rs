/*  Copyright 2016-2021 the Conwayste Developers.
 *
 *  This file is part of libconway.
 *
 *  libconway is free software: you can redistribute it and/or modify
 *  it under the terms of the GNU General Public License as published by
 *  the Free Software Foundation, either version 3 of the License, or
 *  (at your option) any later version.
 *
 *  libconway is distributed in the hope that it will be useful,
 *  but WITHOUT ANY WARRANTY; without even the implied warranty of
 *  MERCHANTABILITY or FITNESS FOR A PARTICULAR PURPOSE.  See the
 *  GNU General Public License for more details.
 *
 *  You should have received a copy of the GNU General Public License
 *  along with libconway.  If not, see <http://www.gnu.org/licenses/>. */

use std::{char, cmp, fmt};

use crate::error::{ConwayError, ConwayResult};
use crate::grids::{BitGrid, BitOperation, CharGrid};
use crate::rle::{Pattern, NO_OP_CHAR};

/// Builder paradigm to create `Universe` structs with default values.
pub struct BigBang {
    width:           usize,
    height:          usize,
    is_server:       bool,
    history:         usize,
    num_players:     usize,
    player_writable: Vec<Region>,
    fog_radius:      usize,
}

/// Player builder
pub struct PlayerBuilder {
    writable_region: Region,
}

impl PlayerBuilder {
    /// Returns a new PlayerBuilder.
    pub fn new(region: Region) -> PlayerBuilder {
        PlayerBuilder {
            writable_region: region,
        }
    }
}

pub type PlayerID = Option<usize>;

/// This is a builder for `Universe` structs.
///
/// # Examples
///
/// ```
/// let mut uni = conway::universe::BigBang::new()
///                 .width(512)      // optionally override width
///                 .height(256)     // optionally override height
///                 .fog_radius(16)  // optionally override fog radius
///                 .birth()
///                 .unwrap();
/// ```
impl BigBang {
    /// Creates and returns a new builder.
    pub fn new() -> BigBang {
        BigBang {
            width:           256,
            height:          128,
            is_server:       true,
            history:         16,
            num_players:     0,
            player_writable: vec![],
            fog_radius:      6,
        }
    }

    /// Update the total number of columns for this Universe
    pub fn width(mut self, new_width: usize) -> BigBang {
        self.width = new_width;
        self
    }

    /// Update the total number of rows for this Universe
    pub fn height(mut self, new_height: usize) -> BigBang {
        self.height = new_height;
        self
    }

    /// Determines whether we are running a Server or a Client.
    /// * `true` - Server
    /// * `false` - Client
    pub fn server_mode(mut self, is_server: bool) -> BigBang {
        self.is_server = is_server;
        self
    }

    /// This records the number of generations that will be buffered.
    pub fn history(mut self, history_depth: usize) -> BigBang {
        self.history = history_depth;
        self
    }

    /// This will add a single player to the list of players. Each player is responsible for
    /// providing their details through the PlayerBuilder.
    ///
    /// # Panics
    ///
    /// Panics if, after adding this player, the length of the internal `player_writable` vector
    /// does not match the number of players.
    pub fn add_player(mut self, new_player: PlayerBuilder) -> BigBang {
        self.num_players += 1;
        self.player_writable.push(new_player.writable_region);
        assert_eq!(self.num_players, self.player_writable.len()); // These should always match up!
        self
    }

    /// Adds a vector of players using `add_player` method.
    ///
    /// # Panics
    ///
    /// Panics if, after adding these players, the length of the internal `player_writable` vector
    /// does not match the number of players.
    pub fn add_players(mut self, new_player_list: Vec<PlayerBuilder>) -> BigBang {
        for player in new_player_list {
            self = self.add_player(player);
        }
        self
    }

    /// Updates the fog to a new visibility radius.
    /// This is used to grant players visibility into the fog when
    /// they are competing against other players and they create
    /// cells outside of their own writiable regions.
    pub fn fog_radius(mut self, new_radius: usize) -> BigBang {
        self.fog_radius = new_radius;
        self
    }

    /// "Gives life to the universe and the first moment of time."
    /// Creates a Universe which can then CGoL process generations.
    ///
    /// # Errors
    ///
    /// - if `width` or `height` are not positive, or if `width` is not a multiple of 64.
    /// - if `fog_radius` is not positive.
    /// - if `history` is not positive.
    pub fn birth(&self) -> ConwayResult<Universe> {
        let universe = Universe::new(
            self.width,
            self.height,
            self.is_server, // if false, allow receiving generation 1 as GenStateDiff
            self.history,
            self.num_players,             // number of players in the game (player numbers are 0-based)
            self.player_writable.clone(), // writable region (indexed by player_id)
            self.fog_radius,              // fog radius provides visiblity outside of writable regions
        );
        universe
    }
}

/// Represents a wrapping universe in Conway's game of life.
pub struct Universe {
    width:           usize,
    height:          usize,
    width_in_words:  usize,         // width in u64 elements, _not_ width in cells!
    generation:      usize,         // current generation (1-based)
    num_players:     usize,         // number of players in the game (player numbers are 0-based)
    state_index:     usize,         // index of GenState for current generation within gen_states
    gen_states:      Vec<GenState>, // circular buffer of generational states
    player_writable: Vec<Region>,   // writable region (indexed by player_id)
    fog_radius:      usize,
    fog_circle:      BitGrid,
}

// Describes the state of the universe for a particular generation
// This includes any cells alive, known, and each player's own gen states
// for this current session
#[derive(Debug, Clone, PartialEq)]
pub struct GenState {
    gen_or_none:   Option<usize>, // Some(generation number) (redundant info); if None, this is an unused buffer
    cells:         BitGrid,       // 1 = cell is known to be Alive
    wall_cells:    BitGrid,       // 1 = is a wall cell (should this just be fixed for the universe?)
    known:         BitGrid,       // 1 = cell is known (always 1 if this is server)
    player_states: Vec<PlayerGenState>, // player-specific info (indexed by player_id)
}

#[derive(Debug, Clone, PartialEq)]
pub struct GenStateDiff {
    pub gen0:    usize, // must be >= 0; zero means diff is based off of the beginning of time
    pub gen1:    usize, // must be >= 1
    pub pattern: Pattern,
}

#[derive(Debug, Clone, PartialEq)]
struct PlayerGenState {
    cells: BitGrid, // cells belonging to this player (if 1 here, must be 1 in GenState cells)
    fog:   BitGrid, // cells that are currently invisible to the player
}

#[derive(Eq, PartialEq, Ord, PartialOrd, Copy, Clone, Debug)]
pub enum CellState {
    Dead,
    Alive(PlayerID), // Some(player_number) or alive but not belonging to any player
    Wall,
    Fog,
}

impl CellState {
    /// Convert this `CellState` to a `char`. When the state is `Alive(None)` or `Dead`, this will
    /// match what would be found in a .rle file. `Wall`, `Alive(Some(player_id))`, and `Fog` are
    /// unsupported in vanilla CGoL, and thus are not part of the [RLE
    /// specification](http://www.conwaylife.com/wiki/Run_Length_Encoded).
    ///
    /// # Panics
    ///
    /// Panics if `player_id` is not less than 23, since we map IDs 0 through 22 to uppercase
    /// letters A through V. W is not usable since it represents a wall cell.
    pub fn to_char(self) -> char {
        match self {
            CellState::Alive(Some(player_id)) => {
                if player_id >= 23 {
                    panic!("Player IDs must be less than 23 to be converted to chars");
                }
                char::from_u32(player_id as u32 + 65).unwrap()
            }
            CellState::Alive(None) => 'o',
            CellState::Dead => 'b',
            CellState::Wall => 'W',
            CellState::Fog => '?',
        }
    }

    // TODO: doc comment
    pub fn from_char(ch: char) -> Option<Self> {
        match ch {
            'o' => Some(CellState::Alive(None)),
            'b' => Some(CellState::Dead),
            'W' => Some(CellState::Wall),
            '?' => Some(CellState::Fog),
            'A'..='V' => Some(CellState::Alive(Some(u32::from(ch) as usize - 65))),
            _ => None,
        }
    }
}

impl GenState {
    /// Sets the state of a cell, with minimal checking.  It doesn't support setting
    /// `CellState::Fog`.
    ///
    /// # Panics
    ///
    /// Panics if an attempt is made to set an unknown cell.
    pub fn set_unchecked(&mut self, col: usize, row: usize, new_state: CellState) {
        let word_col = col / 64;
        let shift = 63 - (col & (64 - 1)); // translate literal col (ex: 134) to bit index in word_col
        let mask = 1 << shift; // cell to set

        // panic if not known
        let known_cell_word = self.known[row][word_col];
        if known_cell_word & mask == 0 {
            panic!("Tried to set unknown cell at ({}, {})", col, row);
        }

        // clear all player cell bits, so that this cell is unowned by any player (we'll set
        // ownership further down)
        {
            for player_id in 0..self.player_states.len() {
                let ref mut grid = self.player_states[player_id].cells;
                grid.modify_bits_in_word(row, word_col, mask, BitOperation::Clear);
            }
        }

        let cells = &mut self.cells;
        let walls = &mut self.wall_cells;
        match new_state {
            CellState::Dead => {
                cells.modify_bits_in_word(row, word_col, mask, BitOperation::Clear);
                walls.modify_bits_in_word(row, word_col, mask, BitOperation::Clear);
            }
            CellState::Alive(opt_player_id) => {
                cells.modify_bits_in_word(row, word_col, mask, BitOperation::Set);
                walls.modify_bits_in_word(row, word_col, mask, BitOperation::Clear);

                if let Some(player_id) = opt_player_id {
                    let ref mut player = self.player_states[player_id];
                    player.cells.modify_bits_in_word(row, word_col, mask, BitOperation::Set);
                    player.fog.modify_bits_in_word(row, word_col, mask, BitOperation::Clear);
                }
            }
            CellState::Wall => {
                cells.modify_bits_in_word(row, word_col, mask, BitOperation::Clear);
                walls.modify_bits_in_word(row, word_col, mask, BitOperation::Set);
            }
            _ => unimplemented!(),
        }
    }

    /// Copies from `src` BitGrid to this GenState as the player specified by `opt_player_id`,
    /// unless `opt_player_id` is `None`. This is an "or" operation, so any existing alive cells
    /// are retained, though they may change ownership.  Walls, however, are preserved. Fog is
    /// cleared on a cell-by-cell basis, rather than using fog radius.
    ///
    /// IMPORTANT: dst_region should not extend beyond GenState, nor beyond player's writable
    /// region. Caller may ensure this using Region::intersection.
    ///
    /// The top-left cell (that is, the cell at `(0,0)`) in `src` gets written to `(dst_region.top(),
    /// dst_region.left())` in `dst`.
    pub fn copy_from_bit_grid(&mut self, src: &BitGrid, dst_region: Region, opt_player_id: PlayerID) {
        BitGrid::copy(src, &mut self.cells, dst_region);

        if let Some(player_id) = opt_player_id {
            BitGrid::copy(src, &mut self.player_states[player_id].cells, dst_region);

            for row in dst_region.top()..=dst_region.bottom() {
                let row = row as usize;

                // This actually can operate on cells to the left and right of dst_region, but that
                // shouldn't matter, since it's enforcing an invariant that should already be true.
                for word_col in (dst_region.left() / 64)..=(dst_region.right() / 64) {
                    let word_col = word_col as usize;

                    // for each wall bit that's 1, clear it in player's cells
                    self.player_states[player_id].cells[row][word_col] &= !self.wall_cells[row][word_col];
                    // for each player cell bit that's 1, clear it in player's fog
                    self.player_states[player_id].fog[row][word_col] &=
                        !self.player_states[player_id].cells[row][word_col];
                }
            }
        }

        // on the rows in dst_region, for each wall bit that's 1, clear it in dst.cells
        for row in dst_region.top()..=dst_region.bottom() {
            let row = row as usize;

            for word_col in (dst_region.left() / 64)..=(dst_region.right() / 64) {
                let word_col = word_col as usize;

                self.cells[row][word_col] &= !self.wall_cells[row][word_col];
            }
        }
    }

    /// Creates a "diff" RLE pattern (contained within GenStateDiff) showing the changes present in
    /// `new`, using `self` as a base (that is, `self` is assumed to be "old"). If `visibility` is
    /// not `None`, only the changes visible to specified player will be recorded.
    ///
    /// The `gen0` field of the result will be equal to `self.gen_or_none.unwrap()` and the `gen1`
    /// field will be equal to `new.gen_or_none.unwrap()`.
    ///
    /// When `visibility` is `Some(player_id)`, then for all possible `gs0` and `gs1` where
    /// `player_id` is valid and dimensions match, the following should be true:
    ///
    ///  ```no_run
    ///  # use conway::universe::{GenState, PlayerID};
    ///  # fn do_eet(gs0: GenState, gs1: GenState, mut new_gs: GenState, visibility: PlayerID) {
    ///  let gsdiff = gs0.diff(&gs1, visibility);
    ///  gsdiff.pattern.to_grid(&mut new_gs, visibility).unwrap();
    ///  assert_eq!(new_gs, gs1);
    ///  # }
    ///  ```
    ///
    /// Panics:
    ///
    /// * This will panic if either `self.gen_or_none` or `new.gen_or_none` is `None`.
    /// * This will panic if the lengths of the `player_states` vectors do not match.
    /// * This will panic if the dimensions of the grids do not match.
    pub fn diff(&self, new: &GenState, visibility: PlayerID) -> GenStateDiff {
        if self.height() != new.height() || self.width() != new.width() {
            panic!(
                "Dimensions do not match: {}x{} vs {}x{}",
                self.width(),
                self.height(),
                new.width(),
                new.height()
            );
        }

        let self_gen = self.gen_or_none.unwrap();
        let new_gen = new.gen_or_none.unwrap();

        if self.player_states.len() != new.player_states.len() {
            panic!("Player state vectors do not match");
        }

        let pair = GenStatePair {
            gen_state0: &self,
            gen_state1: &new,
        };
        let pattern = pair.to_pattern(visibility);

        GenStateDiff {
            gen0: self_gen,
            gen1: new_gen,
            pattern,
        }
    }

    /// Zeroes out all bit grids. Note: this means fog is cleared for all players.
    pub fn clear(&mut self) {
        let region = Region::new(0, 0, self.width(), self.height());
        self.cells.modify_region(region, BitOperation::Clear);
        self.known.modify_region(region, BitOperation::Clear);
        self.wall_cells.modify_region(region, BitOperation::Clear);

        for player_id in 0..self.player_states.len() {
            let p = &mut self.player_states[player_id];
            p.cells.modify_region(region, BitOperation::Clear);
            p.fog.modify_region(region, BitOperation::Clear);
        }
    }

    pub fn copy(&self, dest: &mut GenState) {
        let region = Region::new(0, 0, self.width(), self.height());
        BitGrid::copy(&self.cells, &mut dest.cells, region);
        BitGrid::copy(&self.known, &mut dest.known, region);
        BitGrid::copy(&self.wall_cells, &mut dest.wall_cells, region);

        for player_id in 0..dest.player_states.len() {
            BitGrid::copy(
                &self.player_states[player_id].cells,
                &mut dest.player_states[player_id].cells,
                region,
            );
            BitGrid::copy(
                &self.player_states[player_id].fog,
                &mut dest.player_states[player_id].fog,
                region,
            );
        }
    }
}

impl CharGrid for GenState {
    /// Width in cells
    fn width(&self) -> usize {
        self.cells.width()
    }

    /// Height in cells
    fn height(&self) -> usize {
        self.cells.height()
    }

    #[inline]
    fn write_at_position(&mut self, col: usize, row: usize, ch: char, visibility: PlayerID) {
        if !GenState::is_valid(ch) {
            panic!("char {:?} is invalid for this CharGrid", ch);
        }
        let word_col = col / 64;
        let shift = 63 - (col & (64 - 1));
        // cells
        match ch {
            'b' | 'W' | '?' => self.cells[row][word_col] &= !(1 << shift),
            'o' | 'A'..='V' => self.cells[row][word_col] |= 1 << shift,
            _ => unreachable!(),
        }
        // wall cells
        match ch {
            'W' => self.wall_cells[row][word_col] |= 1 << shift,
            'b' | 'o' | 'A'..='V' | '?' => self.wall_cells[row][word_col] &= !(1 << shift),
            _ => unreachable!(),
        }
        // player_states
        if ch == '?' {
            if visibility.is_none() {
                // I expect that only clients will read a pattern containing fog, and clients will
                // never have visibility set to None.
                panic!("cannot write fog when no player_id is specified");
            }
            let player_id = visibility.unwrap();
            // only set fog bit for specified player
            self.player_states[player_id].fog[row][word_col] |= 1 << shift;
        } else {
            self.known[row][word_col] |= 1 << shift; // known
            if let Some(player_id) = visibility {
                // only clear fog bit for specified player
                self.player_states[player_id].fog[row][word_col] &= !(1 << shift);
            } else {
                // clear fog bit for all players
                for i in 0..self.player_states.len() {
                    self.player_states[i].fog[row][word_col] &= !(1 << shift);
                }
            }
            // clear all player's cells
            for i in 0..self.player_states.len() {
                self.player_states[i].cells[row][word_col] &= !(1 << shift);
            }
            // if 'A'..='V', set that player's cells
            if ch >= 'A' && ch <= 'V' {
                let p_id = ch as usize - 'A' as usize;
                self.player_states[p_id].cells[row][word_col] |= 1 << shift; // can panic if p_id out of range
            }
        }
    }

    #[inline]
    fn is_valid(ch: char) -> bool {
        match ch {
            'o' | 'b' | 'A'..='W' | '?' => true,
            NO_OP_CHAR => true,
            _ => false,
        }
    }

    /// Given a starting cell at `(col, row)`, get the character at that cell, and the number of
    /// contiguous identical cells considering only this cell and the cells to the right of it.
    /// This is intended for exporting to RLE.
    ///
    /// The `visibility` parameter, if not `None`, is used to generate a run as observed by a
    /// particular player.
    ///
    /// # Returns
    ///
    /// `(run_length, ch)`
    ///
    /// # Panics
    ///
    /// This function will panic if `col`, `row`, or `visibility` (`Some(player_id)`) are out of bounds.
    fn get_run(&self, col: usize, row: usize, visibility: PlayerID) -> (usize, char) {
        let mut min_run = self.width() - col;

        let (known_run, known_ch) = self.known.get_run(col, row, None);
        if known_run < min_run {
            min_run = known_run;
        }
        if known_ch == 'b' {
            return (min_run, CellState::Fog.to_char());
        }

        if let Some(player_id) = visibility {
            let (fog_run, fog_ch) = self.player_states[player_id].fog.get_run(col, row, None);
            if fog_run < min_run {
                min_run = fog_run;
            }
            if fog_ch == 'o' {
                return (min_run, CellState::Fog.to_char());
            }
        }

        let (cell_run, cell_ch) = self.cells.get_run(col, row, None);
        if cell_run < min_run {
            min_run = cell_run;
        }

        let (wall_run, wall_ch) = self.wall_cells.get_run(col, row, None);
        if wall_run < min_run {
            min_run = wall_run;
        }

        if cell_ch == 'o' {
            for player_id in 0..self.player_states.len() {
                let (player_cell_run, player_cell_ch) = self.player_states[player_id].cells.get_run(col, row, None);
                if player_cell_run < min_run {
                    min_run = player_cell_run;
                }
                if player_cell_ch == 'o' {
                    let owned_ch = CellState::Alive(Some(player_id)).to_char();
                    return (min_run, owned_ch);
                }
            }
            return (min_run, CellState::Alive(None).to_char());
        }
        if wall_ch == 'o' {
            return (min_run, CellState::Wall.to_char());
        } else {
            return (min_run, CellState::Dead.to_char());
        }
    }
}

/// This internal struct is only needed so we can implement CharGrid::to_pattern. It's a little silly...
struct GenStatePair<'a, 'b> {
    gen_state0: &'a GenState,
    gen_state1: &'b GenState,
}

impl<'a, 'b> CharGrid for GenStatePair<'a, 'b> {
    /// Width in cells
    fn width(&self) -> usize {
        self.gen_state0.width()
    }

    /// Height in cells
    fn height(&self) -> usize {
        self.gen_state0.height()
    }

    fn write_at_position(&mut self, _col: usize, _row: usize, _ch: char, _visibility: PlayerID) {
        unimplemented!("This is a read-only struct!");
    }

    /// Is `ch` a valid character?
    fn is_valid(ch: char) -> bool {
        if ch == NO_OP_CHAR {
            return true;
        }
        GenState::is_valid(ch)
    }

    /// Given a starting cell at `(col, row)`, get the character at that cell, and the number of
    /// contiguous identical cells considering only this cell and the cells to the right of it.
    /// This is intended for exporting to RLE.
    ///
    /// The `visibility` parameter, if not `None`, is used to generate a run as observed by a
    /// particular player.
    ///
    /// # Returns
    ///
    /// `(run_length, ch)`
    ///
    /// # Panics
    ///
    /// This function will panic if `col`, `row`, or `visibility` (`Some(player_id)`) are out of bounds.
    fn get_run(&self, mut col: usize, row: usize, visibility: PlayerID) -> (usize, char) {
        let (run0, ch0) = self.gen_state0.get_run(col, row, visibility);
        let (run1, ch1) = self.gen_state1.get_run(col, row, visibility);
        let ch;
        if ch0 == ch1 {
            ch = NO_OP_CHAR; // no change
        } else {
            ch = ch1; // change here; return the new character
        }
        let mut run = cmp::min(run0, run1);
        let mut total_run = run;
        if ch == NO_OP_CHAR {
            loop {
                col += run;
                if col >= self.width() {
                    break;
                }
                let (run0, ch0) = self.gen_state0.get_run(col, row, visibility);
                let (run1, ch1) = self.gen_state1.get_run(col, row, visibility);
                if ch0 != ch1 {
                    break;
                }
                run = cmp::min(run0, run1);
                total_run += run;
            }
        }
        (total_run, ch)
    }
}

impl fmt::Display for Universe {
    fn fmt(&self, f: &mut fmt::Formatter) -> fmt::Result {
        let cells = &self.gen_states[self.state_index].cells;
        let wall = &self.gen_states[self.state_index].wall_cells;
        let known = &self.gen_states[self.state_index].known;
        for row_idx in 0..self.height {
            for col_idx in 0..self.width_in_words {
                let cell_cen = cells[row_idx][col_idx];
                let wall_cen = wall[row_idx][col_idx];
                let known_cen = known[row_idx][col_idx];
                let mut s = String::with_capacity(64);
                for shift in (0..64).rev() {
                    if (known_cen >> shift) & 1 == 0 {
                        s.push('?');
                    } else if (cell_cen >> shift) & 1 == 1 {
                        let mut is_player = false;
                        for player_id in 0..self.num_players {
                            let player_word =
                                self.gen_states[self.state_index].player_states[player_id].cells[row_idx][col_idx];
                            if (player_word >> shift) & 1 == 1 {
                                s.push(char::from_u32(player_id as u32 + 65).unwrap());
                                is_player = true;
                                break;
                            }
                        }
                        if !is_player {
                            s.push('*');
                        }
                    } else if (wall_cen >> shift) & 1 == 1 {
                        s.push('W');
                    } else {
                        s.push(' ');
                    }
                }
                write!(f, "{}", s)?;
            }
            write!(f, "\n")?;
        }
        Ok(())
    }
}

impl Universe {
    /// Gets a `CellState` enum for cell at (`col`, `row`).
    ///
    /// # Panics
    ///
    /// Panics if `row` or `col` are out of range.
    pub fn get_cell_state(&mut self, col: usize, row: usize, opt_player_id: PlayerID) -> CellState {
        let gen_state = &mut self.gen_states[self.state_index];
        let word_col = col / 64;
        let shift = 63 - (col & (64 - 1)); // translate literal col (ex: 134) to bit index in word_col
        let mask = 1 << shift; // cell to set

        if let Some(player_id) = opt_player_id {
            let cell = (gen_state.player_states[player_id].cells[row][word_col] & mask) >> shift;
            if cell == 1 {
                CellState::Alive(opt_player_id)
            } else {
                CellState::Dead
            }
        } else {
            let cell = (gen_state.cells[row][word_col] & mask) >> shift;
            if cell == 1 {
                CellState::Alive(None)
            } else {
                CellState::Dead
            }
        }
    }

    /// Sets the state of a cell in the latest generation, with minimal checking.  It doesn't
    /// support setting `CellState::Fog`.
    ///
    /// # Panics
    ///
    /// Panics if an attempt is made to set an unknown cell.
    pub fn set_unchecked(&mut self, col: usize, row: usize, new_state: CellState) {
        self.gen_states[self.state_index].set_unchecked(col, row, new_state)
    }

    /// Checked set - check for:
    /// * player writable region
    /// * current cell state (can't change wall)
    /// * fog
    /// * if current cell is alive, player_id matches player_id argument
    ///
    /// If any of the above checks fail, do nothing.
    ///
    /// # Panics
    ///
    /// Panic if player_id inside CellState does not match player_id argument.
    pub fn set(&mut self, col: usize, row: usize, new_state: CellState, player_id: usize) {
        {
            let is_writable_result = self.writable(col, row, player_id);
            if is_writable_result.is_err() || !is_writable_result.unwrap() {
                return;
            }

            let gen_state = &mut self.gen_states[self.state_index];
            let word_col = col / 64;
            let shift = 63 - (col & (64 - 1));
            let mask = 1 << shift; // bit to set for cell represented by (row,col)

            let cells = &mut gen_state.cells;
            let wall = &mut gen_state.wall_cells;
            let cells_word = cells[row][word_col];
            let walls_word = wall[row][word_col];

            if walls_word & mask > 0 {
                return;
            }

            if gen_state.player_states[player_id].fog[row][word_col] & mask > 0 {
                return;
            }

            // If the current cell is alive but not owned by this player, do nothing
            if cells_word & mask > 0 && gen_state.player_states[player_id].cells[row][word_col] & mask == 0 {
                return;
            }

            if let CellState::Alive(Some(new_state_player_id)) = new_state {
                if new_state_player_id != player_id {
                    panic!("A player cannot set the cell state of another player");
                }
            }
        }

        self.set_unchecked(col, row, new_state)
    }

    /// Switches any non-dead state to CellState::Dead.
    /// Switches CellState::Dead to CellState::Alive(opt_player_id) and clears fog for that player,
    /// if any.
    ///
    /// This operation works in three steps:
    ///  1. Toggle alive/dead cell in the current generation state cell grid
    ///  2. Clear all players' cell
    ///  3. If general cell transitioned Dead->Alive, then set requested player's cell
    ///
    /// The new value of the cell is returned.
    pub fn toggle_unchecked(&mut self, col: usize, row: usize, opt_player_id: PlayerID) -> CellState {
        let word_col = col / 64;
        let shift = 63 - (col & (64 - 1));
        let mask = 1 << shift;

        let word = {
            let cells = &mut self.gen_states[self.state_index].cells;
            cells.modify_bits_in_word(row, word_col, mask, BitOperation::Toggle);
            cells[row][word_col]
        };

        // Cell transitioned Dead -> Alive
        let next_cell = (word & mask) > 0;

        // clear all player cell bits
        for player_id in 0..self.num_players {
            let ref mut player_cells = self.gen_states[self.state_index].player_states[player_id].cells;
            player_cells.modify_bits_in_word(row, word_col, mask, BitOperation::Clear);
        }

        if next_cell {
            // set this player's cell bit, if needed, and clear fog
            if let Some(player_id) = opt_player_id {
                let ref mut player = self.gen_states[self.state_index].player_states[player_id];
                player.cells.modify_bits_in_word(row, word_col, mask, BitOperation::Set);
                player.fog.modify_bits_in_word(row, word_col, mask, BitOperation::Clear);
            }

            CellState::Alive(opt_player_id)
        } else {
            CellState::Dead
        }
    }

    /// Checked toggle - switch between CellState::Alive and CellState::Dead.
    ///
    /// # Errors
    ///
    /// * It is a `ConwayError::AccessDenied` error to toggle outside player's writable area, or to
    /// toggle a wall or an unknown cell.
    /// * It is a `ConwayError::InvalidData` error to pass in an invalid player_id.
    pub fn toggle(&mut self, col: usize, row: usize, player_id: usize) -> ConwayResult<CellState> {
        use ConwayError::*;
        if !self.writable(col, row, player_id)? {
            return Err(AccessDenied {
                reason: format!("player {} cannot write to col={}, row={}", player_id, col, row),
            });
        }

        let word_col = col / 64;
        let shift = 63 - (col & (64 - 1));
        {
            let wall = &self.gen_states[self.state_index].wall_cells;
            let known = &self.gen_states[self.state_index].known;
            if (wall[row][word_col] >> shift) & 1 == 1 {
                return Err(AccessDenied {
                    reason: format!("cannot write to wall cell: col={}, row={}", col, row),
                });
            }
            if (known[row][word_col] >> shift) & 1 == 0 {
                return Err(AccessDenied {
                    reason: format!("not a known cell for player {}: col={}, row={}", player_id, col, row),
                });
            }
        }
        Ok(self.toggle_unchecked(col, row, Some(player_id)))
    }

    /// Returns Ok(true) if col and row are in writable area for specified player.
    ///
    /// # Errors
    ///
    /// * It is a `ConwayError::InvalidData` error to pass in an invalid player_id.
    pub fn writable(&self, col: usize, row: usize, player_id: usize) -> ConwayResult<bool> {
        if player_id >= self.player_writable.len() {
            return Err(ConwayError::InvalidData {
                reason: format!("Unexpected player_id {}", player_id),
            });
        }
        let in_writable_region = self.player_writable[player_id].contains(col as isize, row as isize);
        if !in_writable_region {
            return Ok(false);
        }

        let wall = &self.gen_states[self.state_index].wall_cells;
        let word_col = col / 64;
        let shift = 63 - (col & (64 - 1));
        let on_wall_cell = (wall[row][word_col] >> shift) & 1 == 1;

        Ok(!on_wall_cell)
    }

    /// Instantiate a new blank universe with the given width and height, in cells.
    /// The universe is at generation 1.
    ///
    /// **Note**: it is easier to use `BigBang` to build a `Universe`, as that has default values
    /// that can be overridden as needed.
    pub fn new(
        width: usize,
        height: usize,
        is_server: bool,
        history: usize,
        num_players: usize,
        player_writable: Vec<Region>,
        fog_radius: usize,
    ) -> ConwayResult<Universe> {
        use ConwayError::*;
        if height == 0 {
            return Err(InvalidData {
                reason: "Height must be positive".to_owned(),
            });
        }

        let width_in_words = width / 64;
        if width % 64 != 0 {
            return Err(InvalidData {
                reason: "Width must be a multiple of 64".to_owned(),
            });
        } else if width == 0 {
            return Err(InvalidData {
                reason: "Width must be positive".to_owned(),
            });
        }

        if history == 0 {
            return Err(InvalidData {
                reason: "History must be positive".to_owned(),
            });
        }

        if fog_radius == 0 {
            return Err(InvalidData {
                reason: "Fog radius must be positive".to_owned(),
            });
        }

        // Initialize all generational states with the default appropriate bitgrids
        let mut gen_states = Vec::new();
        for i in 0..history {
            let mut player_states = Vec::new();
            for player_id in 0..num_players {
                let mut pgs = PlayerGenState {
                    cells: BitGrid::new(width_in_words, height),
                    fog:   BitGrid::new(width_in_words, height),
                };

                // unless writable region, the whole grid is player fog
                pgs.fog
                    .modify_region(Region::new(0, 0, width, height), BitOperation::Set);

                // clear player fog on writable regions
                pgs.fog.modify_region(player_writable[player_id], BitOperation::Clear);

                player_states.push(pgs);
            }

            // Known cells describe what the current operative (player, server)
            // visibility reaches. For example, a Server has total visibility as
            // it needs to know all.
            let mut known = BitGrid::new(width_in_words, height);

            if is_server && i == 0 {
                // could use modify_region but it's much cheaper this way
                for y in 0..height {
                    for x in 0..width_in_words {
                        known[y][x] = u64::max_value(); // if server, all cells are known
                    }
                }
            }

            gen_states.push(GenState {
                gen_or_none: if i == 0 && is_server { Some(1) } else { None },
                cells: BitGrid::new(width_in_words, height),
                wall_cells: BitGrid::new(width_in_words, height),
                known,
                player_states,
            });
        }

        let mut uni = Universe {
            width,
            height,
            width_in_words,
            generation: 1,
            num_players,
            state_index: 0,
            gen_states,
            player_writable,
            // TODO: it's not very rusty to have uninitialized stuff (use Option<FogInfo> instead)
            fog_radius,                  // uninitialized
            fog_circle: BitGrid(vec![]), // uninitialized
        };
        uni.generate_fog_circle_bitmap();
        Ok(uni)
    }

    /// Pre-computes a "fog circle" bitmap of given cell radius to be saved to the `Universe`
    /// struct. This bitmap is used for clearing fog around a player's cells.
    ///
    /// The bitmap has 0 bits inside the circle radius, and 1 bits elsewhere. The bitmap has
    /// width and height such that the circle's height exactly fits, and the left edge of the
    /// circle touches the left edge of the bitmap. Therefore, before masking out the fog, it
    /// must be shifted up and to the left by `fog_radius - 1` cells.
    ///
    /// Notable `fog_radius` values:
    /// * 1: This does not clear any fog around the cell
    /// * 2: This clears the cell and its neighbors
    /// * 4: Smallest radius at which the cleared fog region is not a square
    /// * 8: Smallest radius at which the cleared fog region is neither square nor octagon
    fn generate_fog_circle_bitmap(&mut self) {
        let fog_radius = self.fog_radius;
        let height = 2 * fog_radius - 1;
        let word_width = (height - 1) / 64 + 1;
        self.fog_circle = BitGrid::new(word_width, height);

        // Parts outside the circle must be 1, so initialize with 1 first, then draw the
        // filled-in circle, containing 0 bits.
        for y in 0..height {
            for x in 0..word_width {
                self.fog_circle[y][x] = u64::max_value();
            }
        }

        // calculate the center bit coordinates
        let center_x = (fog_radius - 1) as isize;
        let center_y = (fog_radius - 1) as isize;
        // algebra!
        for y in 0..height {
            for bit_x in 0..word_width * 64 {
                let shift = 63 - (bit_x & 63);
                let mask = 1 << shift;
                // calculate x_delta and y_delta
                let x_delta = isize::abs(center_x - bit_x as isize) as usize;
                let y_delta = isize::abs(center_y - y as isize) as usize;
                if x_delta * x_delta + y_delta * y_delta < fog_radius * fog_radius {
                    self.fog_circle[y][bit_x / 64] &= !mask;
                }
            }
        }
    }

    /// Get the latest generation number (1-based).
    pub fn latest_gen(&self) -> usize {
        assert!(self.generation != 0);
        self.generation
    }

    fn next_single_gen(nw: u64, n: u64, ne: u64, w: u64, center: u64, e: u64, sw: u64, s: u64, se: u64) -> u64 {
        let a = (nw << 63) | (n >> 1);
        let b = n;
        let c = (n << 1) | (ne >> 63);
        let d = (w << 63) | (center >> 1);
        let y6 = center;
        let e = (center << 1) | (e >> 63);
        let f = (sw << 63) | (s >> 1);
        let g = s;
        let h = (s << 1) | (se >> 63);

        // full adder #1
        let b_xor_c = b ^ c;
        let y1 = (a & b_xor_c) | (b & c);
        let y2 = a ^ b_xor_c;

        // full adder #2
        let e_xor_f = e ^ f;
        let c2 = (d & e_xor_f) | (e & f);
        let s2 = d ^ e_xor_f;

        // half adder #1
        let c3 = g & h;
        let s3 = g ^ h;

        // half adder #2
        let c4 = s2 & s3;
        let y5 = s2 ^ s3;

        // full adder #3
        let c2_xor_c3 = c2 ^ c3;
        let y3 = (c4 & c2_xor_c3) | (c2 & c3);
        let y4 = c4 ^ c2_xor_c3;

        let int1 = !y3 & !y4;
        !y1 & y6 & (y2 & int1 & y5 | y4 & !y5) | y1 & int1 & (!y2 & (y5 | y6) | y2 & !y5) | !y1 & y4 & (y2 ^ y5)
    }

    /*
     * A B C
     * D   E
     * F G H
     */
    // a cell is 0 if itself or any of its neighbors are 0
    fn contagious_zero(nw: u64, n: u64, ne: u64, w: u64, center: u64, e: u64, sw: u64, s: u64, se: u64) -> u64 {
        let a = (nw << 63) | (n >> 1);
        let b = n;
        let c = (n << 1) | (ne >> 63);
        let d = (w << 63) | (center >> 1);
        let e = (center << 1) | (e >> 63);
        let f = (sw << 63) | (s >> 1);
        let g = s;
        let h = (s << 1) | (se >> 63);
        a & b & c & d & center & e & f & g & h
    }

    // a cell is 1 if itself or any of its neighbors are 1
    fn contagious_one(nw: u64, n: u64, ne: u64, w: u64, center: u64, e: u64, sw: u64, s: u64, se: u64) -> u64 {
        let a = (nw << 63) | (n >> 1);
        let b = n;
        let c = (n << 1) | (ne >> 63);
        let d = (w << 63) | (center >> 1);
        let e = (center << 1) | (e >> 63);
        let f = (sw << 63) | (s >> 1);
        let g = s;
        let h = (s << 1) | (se >> 63);
        a | b | c | d | center | e | f | g | h
    }

    /// Compute the next generation. Returns the new latest generation number.
    pub fn next(&mut self) -> usize {
        // get the buffers and buffers_next
        assert!(self.gen_states[self.state_index].gen_or_none.unwrap() == self.generation);
        let history = self.gen_states.len();
        let next_state_index = (self.state_index + 1) % history;

        let (gen_state, gen_state_next) = if self.state_index < next_state_index {
            let (p0, p1) = self.gen_states.split_at_mut(next_state_index);
            (&p0[next_state_index - 1], &mut p1[0])
        } else {
            // self.state_index == history-1 and next_state_index == 0
            let (p0, p1) = self.gen_states.split_at_mut(next_state_index + 1);
            (&p1[history - 2], &mut p0[0])
        };

        {
            let cells = &gen_state.cells;
            let wall = &gen_state.wall_cells;
            let known = &gen_state.known;
            let cells_next = &mut gen_state_next.cells;
            let wall_next = &mut gen_state_next.wall_cells;
            let known_next = &mut gen_state_next.known;

            // Copy fog over to next generation
            for row_idx in 0..self.height {
                for player_id in 0..self.num_players {
                    gen_state_next.player_states[player_id].fog[row_idx]
                        .copy_from_slice(&gen_state.player_states[player_id].fog[row_idx]);
                }
            }

            for row_idx in 0..self.height {
                let n_row_idx = (row_idx + self.height - 1) % self.height;
                let s_row_idx = (row_idx + 1) % self.height;
                let cells_row_n = &cells[n_row_idx];
                let cells_row_c = &cells[row_idx];
                let cells_row_s = &cells[s_row_idx];
                let wall_row_c = &wall[row_idx];
                let known_row_n = &known[n_row_idx];
                let known_row_c = &known[row_idx];
                let known_row_s = &known[s_row_idx];

                // These will be shifted over at the beginning of the loop
                let mut cells_nw;
                let mut cells_w;
                let mut cells_sw;
                let mut cells_n = cells_row_n[self.width_in_words - 1];
                let mut cells_cen = cells_row_c[self.width_in_words - 1];
                let mut cells_s = cells_row_s[self.width_in_words - 1];
                let mut cells_ne = cells_row_n[0];
                let mut cells_e = cells_row_c[0];
                let mut cells_se = cells_row_s[0];
                let mut known_nw;
                let mut known_w;
                let mut known_sw;
                let mut known_n = known_row_n[self.width_in_words - 1];
                let mut known_cen = known_row_c[self.width_in_words - 1];
                let mut known_s = known_row_s[self.width_in_words - 1];
                let mut known_ne = known_row_n[0];
                let mut known_e = known_row_c[0];
                let mut known_se = known_row_s[0];

                for col_idx in 0..self.width_in_words {
                    // shift over
                    cells_nw = cells_n;
                    cells_n = cells_ne;
                    cells_w = cells_cen;
                    cells_cen = cells_e;
                    cells_sw = cells_s;
                    cells_s = cells_se;
                    cells_ne = cells_row_n[(col_idx + 1) % self.width_in_words];
                    cells_e = cells_row_c[(col_idx + 1) % self.width_in_words];
                    cells_se = cells_row_s[(col_idx + 1) % self.width_in_words];
                    known_nw = known_n;
                    known_n = known_ne;
                    known_w = known_cen;
                    known_cen = known_e;
                    known_sw = known_s;
                    known_s = known_se;
                    known_ne = known_row_n[(col_idx + 1) % self.width_in_words];
                    known_e = known_row_c[(col_idx + 1) % self.width_in_words];
                    known_se = known_row_s[(col_idx + 1) % self.width_in_words];

                    // apply BitGrid changes
                    let mut cells_cen_next = Universe::next_single_gen(
                        cells_nw, cells_n, cells_ne, cells_w, cells_cen, cells_e, cells_sw, cells_s, cells_se,
                    );

                    // any known cells with at least one unknown neighbor will become unknown in
                    // the next generation
                    known_next[row_idx][col_idx] = Universe::contagious_zero(
                        known_nw, known_n, known_ne, known_w, known_cen, known_e, known_sw, known_s, known_se,
                    );

                    cells_cen_next &= known_next[row_idx][col_idx];
                    cells_cen_next &= !wall_row_c[col_idx];

                    // assign to the u64 element in the next generation
                    cells_next[row_idx][col_idx] = cells_cen_next;

                    let mut in_multiple: u64 = 0;
                    let mut seen_before: u64 = 0;
                    for player_id in 0..self.num_players {
                        // Any unknown cell with
                        //
                        // A cell which would have belonged to 2+ players in the next
                        // generation will belong to no one. These are unowned cells.
                        //
                        // Unowned cells follow the same rules of life.
                        //
                        // Any unowned cells are influenced by their neighbors, and if players,
                        // can be acquired by the player, just as long as no two players are
                        // fighting over those cells
                        let player_cell_next = Universe::contagious_one(
                            gen_state.player_states[player_id].cells[n_row_idx]
                                [(col_idx + self.width_in_words - 1) % self.width_in_words],
                            gen_state.player_states[player_id].cells[n_row_idx][col_idx],
                            gen_state.player_states[player_id].cells[n_row_idx][(col_idx + 1) % self.width_in_words],
                            gen_state.player_states[player_id].cells[row_idx]
                                [(col_idx + self.width_in_words - 1) % self.width_in_words],
                            gen_state.player_states[player_id].cells[row_idx][col_idx],
                            gen_state.player_states[player_id].cells[row_idx][(col_idx + 1) % self.width_in_words],
                            gen_state.player_states[player_id].cells[s_row_idx]
                                [(col_idx + self.width_in_words - 1) % self.width_in_words],
                            gen_state.player_states[player_id].cells[s_row_idx][col_idx],
                            gen_state.player_states[player_id].cells[s_row_idx][(col_idx + 1) % self.width_in_words],
                        ) & cells_cen_next;
                        in_multiple |= player_cell_next & seen_before;
                        seen_before |= player_cell_next;
                        gen_state_next.player_states[player_id].cells[row_idx][col_idx] = player_cell_next;
                    }
                    for player_id in 0..self.num_players {
                        let cell_cur = gen_state.player_states[player_id].cells[row_idx][col_idx];
                        let mut cell_next = gen_state_next.player_states[player_id].cells[row_idx][col_idx];
                        cell_next &= !in_multiple; // if a cell would have belonged to multiple players, it belongs to none
                        gen_state_next.player_states[player_id].cells[row_idx][col_idx] = cell_next;

                        // clear fog for all cells that turned on in this generation
                        Universe::clear_fog(
                            &mut gen_state_next.player_states[player_id].fog,
                            &self.fog_circle,
                            self.fog_radius,
                            self.width,
                            self.height,
                            row_idx,
                            col_idx,
                            cell_next & !cell_cur,
                        );
                    }
                }

                // copy wall to wall_next
                wall_next[row_idx].copy_from_slice(wall_row_c);
            }
        }

        // increment generation in appropriate places
        self.generation += 1;
        self.state_index = next_state_index;
        gen_state_next.gen_or_none = Some(self.generation);
        self.generation
    }

    /// Clears the fog for the specified bits in the 64-bit word at `center_row_idx` and
    /// `center_col_idx` using the fog circle (see `generate_fog_circle_bitmap` documentation for
    /// more on this).
    //TODO: unit test with fog_radiuses above and below 64
    fn clear_fog(
        player_fog: &mut BitGrid,
        fog_circle: &BitGrid,
        fog_radius: usize,
        uni_width: usize,
        uni_height: usize,
        center_row_idx: usize,
        center_col_idx: usize,
        bits_to_clear: u64,
    ) {
        if bits_to_clear == 0 {
            return; // nothing to do
        }
        debug!("---");

        // Iterate over every u64 in a rectangular region of `player_fog`, ANDing together the
        // shifted u64s of `fog_circle` according to `bits_to_clear`, so as to only perform a
        // single `&=` in `player_fog`.
        // EXPLANATION OF VAR NAMES: "_idx" indicates this is a word index; otherwise, it's a game
        // coord.

        // Get the highest and lowest bits in bits_to_clear
        let mut col_of_highest_to_clear = center_col_idx * 64;
        for shift in (0..64).rev() {
            if bits_to_clear & (1 << shift) > 0 {
                break;
            }
            col_of_highest_to_clear += 1;
        }
        let mut col_of_lowest_to_clear = center_col_idx * 64 + 63;
        for shift in 0..64 {
            if bits_to_clear & (1 << shift) > 0 {
                break;
            }
            col_of_lowest_to_clear -= 1;
        }
        debug!(
            "bits_to_clear: row {} and cols range [{}, {}]",
            center_row_idx, col_of_highest_to_clear, col_of_lowest_to_clear
        );

        // Get the bounds in terms of game coordinates (from col_left to col_right, inclusive,
        // and from row_top to row_bottom, inclusive).
        let row_top = (uni_height + center_row_idx - (fog_radius - 1)) % uni_height;
        let row_bottom = (center_row_idx + fog_radius - 1) % uni_height;
        let col_left = (uni_width + col_of_highest_to_clear - (fog_radius - 1)) % uni_width;
        let col_right = (col_of_lowest_to_clear + fog_radius - 1) % uni_width;
        debug!("row_(top,bottom) range is [{}, {}]", row_top, row_bottom);
        debug!("col_(left,right) range is [{}, {}]", col_left, col_right);

        // Convert cols to col_idxes
        let col_idx_left = col_left / 64;
        let col_idx_right = col_right / 64;

        let mut row_idx = row_top;
        let uni_word_width = uni_width / 64;
        loop {
            //debug!("row_idx is {} (out of height {})", row_idx, uni_height);
            let mut col_idx = col_idx_left;
            loop {
                debug!("row {}, col range [{}, {}]", row_idx, col_idx * 64, col_idx * 64 + 63);
                //debug!("col_idx is {} (out of word_width {}); stopping after {}", col_idx, uni_word_width, col_idx_right);
                let mut mask = u64::max_value();
                for shift in (0..64).rev() {
                    if mask == 0 {
                        break;
                    }
                    if bits_to_clear & (1 << shift) > 0 {
                        let fog_row_idx = (uni_height + row_idx - center_row_idx + (fog_radius - 1)) % uni_height;
                        let current_highest_col = col_idx * 64;
                        let current_lowest_col = col_idx * 64 + 63;
                        for fog_col_idx in 0..fog_circle.width_in_words() {
                            let fog_highest_col =
                                (uni_width + center_col_idx * 64 + (63 - shift) - (fog_radius - 1)) % uni_width;
                            let fog_lowest_col =
                                (uni_width + center_col_idx * 64 + (63 - shift) - (fog_radius - 1) + 63) % uni_width;
                            debug!("  fog col range [{}, {}]", fog_highest_col, fog_lowest_col);

                            if current_highest_col == fog_highest_col && current_lowest_col == fog_lowest_col {
                                mask &= fog_circle[fog_row_idx][fog_col_idx];
                                debug!(
                                    "  mask is now {:016x}, cleared by fog circle R{}, Ci{}, no shift",
                                    mask, fog_row_idx, fog_col_idx
                                );
                            } else if current_highest_col <= fog_lowest_col && fog_lowest_col < current_lowest_col {
                                // we need to double negate so that shifting results in 1s, not 0s
                                mask &=
                                    !(!fog_circle[fog_row_idx][fog_col_idx] << (current_lowest_col - fog_lowest_col));
                                debug!("  fog word is {:016x}", fog_circle[fog_row_idx][fog_col_idx]);
                                debug!(
                                    "  mask is now {:016x}, cleared by fog circle R{}, Ci{}, fog circle << {}",
                                    mask,
                                    fog_row_idx,
                                    fog_col_idx,
                                    current_lowest_col - fog_lowest_col
                                );
                            } else if current_highest_col < fog_highest_col && fog_highest_col <= current_lowest_col {
                                mask &=
                                    !(!fog_circle[fog_row_idx][fog_col_idx] >> (fog_highest_col - current_highest_col));
                                debug!("  fog word is {:016x}", fog_circle[fog_row_idx][fog_col_idx]);
                                debug!(
                                    "  mask is now {:016x}, cleared by fog circle R{}, Ci{}, fog circle >> {}",
                                    mask,
                                    fog_row_idx,
                                    fog_col_idx,
                                    fog_highest_col - current_highest_col
                                );
                            }
                        }
                    }
                }
                player_fog[row_idx][col_idx] &= mask;

                if col_idx == col_idx_right {
                    break;
                }
                col_idx = (col_idx + 1) % uni_word_width;
            }

            if row_idx == row_bottom {
                break;
            }
            row_idx = (row_idx + 1) % uni_height;
        }
    }

    /// Iterate over every non-dead cell in the universe for the current generation. `region` is
    /// the rectangular area used for restricting results. `visibility` is an optional player_id;
    /// if specified, causes cells not visible to the player to be passed as `CellState::Fog` to the
    /// callback.
    ///
    /// Callback receives (`col`, `row`, `cell_state`).
    ///
    /// # Panics
    ///
    /// Does numerous consistency checks on the bitmaps, and panics if inconsistencies are found.
    //XXX non_dead_cells_in_region
    pub fn each_non_dead(
        &self,
        region: Region,
        visibility: PlayerID,
        callback: &mut dyn FnMut(usize, usize, CellState),
    ) {
        let cells = &self.gen_states[self.state_index].cells;
        let wall = &self.gen_states[self.state_index].wall_cells;
        let known = &self.gen_states[self.state_index].known;
        let opt_player_state = if let Some(player_id) = visibility {
            Some(&self.gen_states[self.state_index].player_states[player_id])
        } else {
            None
        };
        let mut col;
        for row in 0..self.height {
            let cells_row = &cells[row];
            let wall_row = &wall[row];
            let known_row = &known[row];
            if (row as isize) >= region.top() && (row as isize) < (region.top() + region.height() as isize) {
                col = 0;
                for col_idx in 0..self.width_in_words {
                    let cells_word = cells_row[col_idx];
                    let wall_word = wall_row[col_idx];
                    let known_word = known_row[col_idx];
                    let opt_player_words;
                    if let Some(player_state) = opt_player_state {
                        let player_cells_word = player_state.cells[row][col_idx];
                        let player_fog_word = player_state.fog[row][col_idx];
                        opt_player_words = Some((player_cells_word, player_fog_word));
                    } else {
                        opt_player_words = None;
                    }
                    for shift in (0..64).rev() {
                        if (col as isize) >= region.left() && (col as isize) < (region.left() + region.width() as isize)
                        {
                            let mut state = CellState::Wall;
                            let c = (cells_word >> shift) & 1 == 1;
                            let w = (wall_word >> shift) & 1 == 1;
                            let k = (known_word >> shift) & 1 == 1;
                            if c && w {
                                panic!("Cannot be both cell and wall at ({}, {})", col, row);
                            }
                            if !k && ((c && !w) || (!c && w)) {
                                panic!("Unspecified invalid state at ({}, {})", col, row);
                            }
                            if c && !w && k {
                                // It's known and it's a cell; check cells + fog for every player
                                // (expensive step since this is per-bit).

                                let mut opt_player_id = None;
                                for player_id in 0..self.num_players {
                                    let player_state = &self.gen_states[self.state_index].player_states[player_id];
                                    let pc = (player_state.cells[row][col_idx] >> shift) & 1 == 1;
                                    let pf = (player_state.fog[row][col_idx] >> shift) & 1 == 1;
                                    if pc && pf {
                                        panic!(
                                            "Player cell and player fog at ({}, {}) for player {}",
                                            col, row, player_id
                                        );
                                    }
                                    if pc {
                                        if let Some(other_player_id) = opt_player_id {
                                            panic!(
                                                "Cell ({}, {}) belongs to player {} and player {}!",
                                                col, row, other_player_id, player_id
                                            );
                                        }
                                        opt_player_id = Some(player_id);
                                    }
                                }
                                state = CellState::Alive(opt_player_id);
                            } else {
                                // (B) other states
                                if !c && !w {
                                    state = if k { CellState::Dead } else { CellState::Fog };
                                } else if !c && w {
                                    state = CellState::Wall;
                                }
                            }
                            if let Some((player_cells_word, player_fog_word)) = opt_player_words {
                                let pc = (player_cells_word >> shift) & 1 == 1;
                                let pf = (player_fog_word >> shift) & 1 == 1;
                                if !k && pc {
                                    panic!("Player can't have cells where unknown, at ({}, {})", col, row);
                                }
                                if w && pc {
                                    panic!("Player can't have cells where wall, at ({}, {})", col, row);
                                }
                                if pf {
                                    state = CellState::Fog;
                                }
                            }
                            if state != CellState::Dead {
                                callback(col, row, state);
                            }
                        }
                        col += 1;
                    }
                }
            }
        }
    }

    /// Iterate over every non-dead cell in the universe for the current generation.
    /// `visibility` is an optional player_id, allowing filtering based on fog.
    /// Callback receives (col, row, cell_state).
    pub fn each_non_dead_full(&self, visibility: PlayerID, callback: &mut dyn FnMut(usize, usize, CellState)) {
        self.each_non_dead(self.region(), visibility, callback);
    }

    /// Get a Region of the same size as the universe.
    pub fn region(&self) -> Region {
        Region::new(0, 0, self.width, self.height)
    }

    /// Copies from `src` BitGrid to this GenState as the player specified by `opt_player_id`,
    /// unless `opt_player_id` is `None`.
    ///
    /// This function is similar to `GenState::copy_from_bit_grid` except that 1) when a `player_id`
    /// is specified, the specified player's writable region is used, and 2) the latest generation
    /// is written to.
    ///
    /// Panics if `opt_player_id` is `Some(player_id)` and `player_id` is out of range.
    pub fn copy_from_bit_grid(&mut self, src: &BitGrid, dst_region: Region, opt_player_id: PlayerID) {
        let region;
        if let Some(player_id) = opt_player_id {
            if let Some(_region) = dst_region.intersection(self.player_writable[player_id]) {
                region = _region;
            } else {
                // nothing to do because `dst_region` completely outside of player's writable region
                return;
            }
        } else {
            region = dst_region;
        }
        let latest_gen = &mut self.gen_states[self.state_index];
        latest_gen.copy_from_bit_grid(src, region, opt_player_id);
    }

    /// Utility function to mutably borrow two separate GenStates from self.gen_states, specified
    /// by `idx0` and `idx1`.
    ///
    /// # Returns
    ///
    /// A tuple containing mutable references to the `GenState`s referenced by `idx0` and `idx1`,
    /// respectively.
    ///
    /// # Panics
    ///
    /// Panics if the indices are equal.
    fn borrow_two_gen_state_mut(&mut self, idx0: usize, idx1: usize) -> (&mut GenState, &mut GenState) {
        assert_ne!(idx0, idx1, "indices into self.gen_states must not be the same");
        let cut_idx = cmp::max(idx0, idx1);
        {
            let (lower, upper): (&mut [GenState], &mut [GenState]) = self.gen_states.split_at_mut(cut_idx);
            if idx1 < cut_idx {
                (&mut upper[idx0 - cut_idx], &mut lower[idx1])
            } else {
                (&mut lower[idx0], &mut upper[idx1 - cut_idx])
            }
        }
    }

    /// Apply `diff` to our `Universe`. Generally this is executed by the client in response to an
    /// update from the server.
    ///
    /// # Arguments
    ///
    /// * `diff`: reference to a `GenStateDiff` containing a base generation number, a new
    /// generation number, and a pattern showing how to make the new generation out of the base.
    /// * `visibility`: an optional `player_id` indicating the player to apply this for. If `None`,
    /// the pattern must not have any fog.
    ///
    /// # Return values
    ///
    /// * `Ok(Some(new_gen))` if the update was applied.
    /// * `Ok(None)` if the update is valid but was not applied because either:
    ///     - the generation to be applied is already present,
    ///     - there is already a greater generation present, or
    ///     - the base generation of this diff (that is, `diff.gen0`) could not be found.
    ///       A base generation of 0 is a special case -- it is always found.
    /// * `Err(InvalidData{reason: msg})` if the update is invalid, either because:
    ///     - the difference between `diff.gen0` and `diff.gen1` is too large. Since the server
    ///     knows the client's buffer size, this should not happen. In this case, no updates are
    ///     made to the `Universe`. A base generation of 0 is a special case -- the difference is
    ///     never too large.
    ///     - the RLE pattern is invalid. NOTE: in this case, the pattern is only partially written
    ///     and all other updates (e.g., increasing the generation count) are made as if it were
    ///     valid.
    ///
    /// # Panics
    ///
    /// This will panic if:
    /// * `gen0` is not less than `gen1`.
    /// * `visibility` is out of range.
    pub fn apply(&mut self, diff: &GenStateDiff, visibility: PlayerID) -> ConwayResult<Option<usize>> {
        use ConwayError::*;
        assert!(
            diff.gen0 < diff.gen1,
            "expected gen0 < gen1, but {} >= {}",
            diff.gen0,
<<<<<<< HEAD
            diff.gen1,
=======
            diff.gen1
>>>>>>> 278bb2b3
        );
        // if diff too large, return Err(...)
        let gen_state_len = self.gen_states.len();
        if diff.gen0 > 0 && diff.gen1 - diff.gen0 >= gen_state_len {
            return Err(InvalidData {
                reason: format!(
                    "diff is across too many generations to be applied: {} >= {}",
                    diff.gen1 - diff.gen0,
                    gen_state_len
                ),
            });
        }

        // 1) If incremental update, find the gen0 in our gen_states; if not found, return
        //    Ok(None).
        let mut opt_gen0_idx = None;
        let mut opt_largest_gen_idx = None;
        let mut opt_largest_gen_value = None;
        for i in 0..self.gen_states.len() {
            if let Some(gen) = self.gen_states[i].gen_or_none {
                if diff.gen0 > 0 {
                    if gen == diff.gen0 {
                        opt_gen0_idx = Some(i);
                    }
                }
                if let Some(largest_gen) = opt_largest_gen_value {
                    if gen > largest_gen {
                        opt_largest_gen_value = Some(gen);
                        opt_largest_gen_idx = Some(i);
                    }
                } else {
                    opt_largest_gen_value = Some(gen);
                    opt_largest_gen_idx = Some(i);
                }
                // 2) ensure that no generation is >= gen1; if so, return Ok(None)
                if gen >= diff.gen1 {
                    return Ok(None);
                }
            }
        }
        if diff.gen0 > 0 && opt_gen0_idx.is_none() {
            return Ok(None);
        }

        // 3) make room for the new gen_state (make room in the circular buffer)
        for i in 0..self.gen_states.len() {
            if let Some(gen) = self.gen_states[i].gen_or_none {
                if gen + gen_state_len <= diff.gen1 {
                    self.gen_states[i].gen_or_none = None; // indicate uninitialized
                }
            }
        }

        let gen1_idx = if let Some(largest_gen_idx) = opt_largest_gen_idx {
            let largest_gen = opt_largest_gen_value.unwrap();
            (largest_gen_idx + diff.gen1 - largest_gen) % gen_state_len
        } else {
            0
        };
        // 4) If incremental update, then copy from the gen_state for gen0 to what will be the
        //    gen_state for gen1.
        if diff.gen0 > 0 {
            let gen0_idx = opt_gen0_idx.unwrap();
            let (gen0, gen1) = self.borrow_two_gen_state_mut(gen0_idx, gen1_idx);
            gen1.clear();
            gen0.copy(gen1); // this is an |= operation, hence the clear before this
        } else {
            self.gen_states[gen1_idx].clear();
        }

        // 5) update self.generation, self.state_index, and self.gen_states[gen1_idx].gen_or_none
        let new_gen = diff.gen1;
        self.generation = new_gen;
        self.state_index = gen1_idx;
        self.gen_states[gen1_idx].gen_or_none = Some(new_gen);

        // 6) apply the diff!
        // TODO: wrap the error message rather than just passing it through
        diff.pattern.to_grid(&mut self.gen_states[gen1_idx], visibility)?;

        Ok(Some(new_gen))
    }

    /// If it's possible to generate a diff between the GenStates specified by `gen0` and `gen1`, do
    /// so. Otherwise, return `None`.
    ///
    /// The optional `visibility` specifies the player this is viewed as.
    ///
    /// # Panics
    ///
    /// * Panics if `gen0` >= `gen1`.
    /// * Panics if `visibility` is out of range.
<<<<<<< HEAD
    pub fn diff(&self, gen0: usize, gen1: usize, visibility: PlayerID) -> Option<GenStateDiff> {
=======
    pub fn diff(&self, gen0: usize, gen1: usize, visibility: Option<usize>) -> Option<GenStateDiff> {
>>>>>>> 278bb2b3
        assert!(gen0 < gen1, "expected gen0 < gen1, but {} >= {}", gen0, gen1);
        let mut opt_genstate0 = None;
        let mut opt_genstate1 = None;
        for gen_idx in 0..self.gen_states.len() {
            let gs = &self.gen_states[gen_idx];
            if let Some(gen) = gs.gen_or_none {
                if gen == gen0 {
                    opt_genstate0 = Some(gs);
                } else if gen == gen1 {
                    opt_genstate1 = Some(gs);
                }
            }
        }
        if gen0 == 0 && opt_genstate1.is_some() {
            let pattern = opt_genstate1.unwrap().to_pattern(visibility);
            Some(GenStateDiff { gen0, gen1, pattern })
        } else {
            if opt_genstate0.is_none() || opt_genstate1.is_none() {
                None
            } else {
                Some(opt_genstate0.unwrap().diff(opt_genstate1.unwrap(), visibility))
            }
        }
    }
}

impl CharGrid for Universe {
    fn is_valid(ch: char) -> bool {
        GenState::is_valid(ch)
    }

    fn write_at_position(&mut self, _col: usize, _row: usize, _ch: char, _visibility: PlayerID) {
        unimplemented!("This interface is not intended for modifying Universes");
    }

    /// Return width in cells.
    fn width(&self) -> usize {
        return self.width;
    }

    /// Return height in cells.
    fn height(&self) -> usize {
        return self.height;
    }

    fn get_run(&self, col: usize, row: usize, visibility: PlayerID) -> (usize, char) {
        let gen_state = &self.gen_states[self.state_index];
        gen_state.get_run(col, row, visibility)
    }
}

/// Rectangular area within a `Universe`.
#[derive(Eq, PartialEq, Ord, PartialOrd, Copy, Clone, Debug)]
pub struct Region {
    pub left:   isize,
    pub top:    isize,
    pub width:  usize,
    pub height: usize,
}

/// A region is a rectangular area within a `Universe`. All coordinates are game coordinates.
impl Region {
    /// Creates a new region given x and y coordinates of top-left corner, and width and height,
    /// all in units of cells (game coordinates). Width and height must both be positive.
    pub fn new(left: isize, top: isize, width: usize, height: usize) -> Self {
        assert!(width != 0);
        assert!(height != 0);

        Region {
            left:   left,
            top:    top,
            width:  width,
            height: height,
        }
    }

    /// Returns the x coordinate of the leftmost cells of the Region, in game coordinates.
    pub fn left(&self) -> isize {
        self.left
    }

    /// Returns the x coordinate of the rightmost cells of the Region, in game coordinates.
    pub fn right(&self) -> isize {
        self.left + (self.width as isize) - 1
    }

    /// Returns the y coordinate of the uppermost cells of the Region, in game coordinates.
    pub fn top(&self) -> isize {
        self.top
    }

    /// Returns the y coordinate of the lowermost cells of the Region, in game coordinates.
    pub fn bottom(&self) -> isize {
        self.top + (self.height as isize) - 1
    }

    /// Returns the width of the Region (along x axis), in game coordinates.
    pub fn width(&self) -> usize {
        self.width
    }

    /// Returns the height of the Region (along y axis), in game coordinates.
    pub fn height(&self) -> usize {
        self.height
    }

    /// Determines whether the specified cell is part of the Region.
    pub fn contains(&self, col: isize, row: isize) -> bool {
        self.left <= col && col <= self.right() && self.top <= row && row <= self.bottom()
    }

    pub fn intersection(&self, other: Region) -> Option<Region> {
        let left = cmp::max(self.left(), other.left());
        let right = cmp::min(self.right(), other.right());
        if left > right {
            return None;
        }
        let width = right - left + 1;
        let top = cmp::max(self.top(), other.top());
        let bottom = cmp::min(self.bottom(), other.bottom());
        if top > bottom {
            return None;
        }
        let height = bottom - top + 1;
        Some(Region::new(left, top, width as usize, height as usize))
    }
}

#[cfg(test)]
pub mod test_helpers {
    use super::*;

    #[derive(PartialEq)]
    pub enum UniType {
        Server,
        Client,
    }

    pub const GEN_BUFSIZE: usize = 16;

    pub fn generate_test_universe_with_default_params(uni_type: UniType) -> Universe {
        let player0 = PlayerBuilder::new(Region::new(100, 70, 34, 16)); // used for the glider gun and predefined patterns
        let player1 = PlayerBuilder::new(Region::new(0, 0, 80, 80));
        let players = vec![player0, player1];

        let bigbang = BigBang::new()
            .width(256)
            .height(128)
            .server_mode(uni_type == UniType::Server)
            .history(GEN_BUFSIZE)
            .fog_radius(9)
            .add_players(players)
            .birth();

        bigbang.unwrap()
    }

    pub fn make_gen_state() -> GenState {
        let player0 = PlayerBuilder::new(Region::new(100, 70, 34, 16));
        let player1 = PlayerBuilder::new(Region::new(0, 0, 80, 80));
        let players = vec![player0, player1];

        let mut uni = BigBang::new().history(1).add_players(players).birth().unwrap();
        uni.gen_states.pop().unwrap()
    }
}

/// The following tests are here because they use parts of Universe that are private.
#[cfg(test)]
mod universe_tests {
    use super::test_helpers::*;
    use super::*;
    use crate::error::ConwayError::*;

    #[test]
    fn next_single_gen_test_data1_with_wrapping() {
        // glider, blinker, glider
        let nw = 0x0000000000000000;
        let n = 0x0000000400000002;
        let ne = 0x8000000000000000;
        let w = 0x0000000000000001;
        let cen = 0xC000000400000001;
        let e = 0x8000000000000000;
        let sw = 0x0000000000000000;
        let s = 0x8000000400000001;
        let se = 0x0000000000000000;
        let next_center = Universe::next_single_gen(nw, n, ne, w, cen, e, sw, s, se);
        assert_eq!(next_center, 0xC000000E00000002);
    }

    #[test]
    fn set_checked_cannot_set_a_fog_cell() {
        let mut uni = generate_test_universe_with_default_params(UniType::Server);
        let player_id = 1; // writing into player 1's regions
        let alive_player_cell = CellState::Alive(Some(player_id));
        let state_index = uni.state_index;

        // Let's hardcode this and try to set a fog'd cell
        // within what was a players writable region.
        uni.gen_states[state_index].player_states[player_id].fog[0][0] |= 1 << 63;

        uni.set(0, 0, alive_player_cell, player_id);
        let cell_state = uni.get_cell_state(0, 0, Some(player_id));
        assert_eq!(cell_state, CellState::Dead);
    }

    #[test]
    fn toggle_unchecked_cell_toggled_is_owned_by_player() {
        let mut uni = generate_test_universe_with_default_params(UniType::Server);
        let state_index = uni.state_index;
        let row = 0;
        let col = 0;
        let bit = 63;
        let player_one_opt = Some(0);
        let player_two_opt = Some(1);

        // Should transition from dead to alive. Player one will have their cell set, player two
        // will not
        assert_eq!(
            uni.toggle_unchecked(row, col, player_one_opt),
            CellState::Alive(player_one_opt)
        );
        assert_eq!(
            uni.gen_states[state_index].player_states[player_one_opt.unwrap()].cells[row][col] >> bit,
            1
        );
        assert_eq!(
            uni.gen_states[state_index].player_states[player_two_opt.unwrap()].cells[row][col] >> bit,
            0
        );
    }

    #[test]
    fn toggle_unchecked_cell_toggled_by_both_players_repetitively() {
        let mut uni = generate_test_universe_with_default_params(UniType::Server);
        let state_index = uni.state_index;
        let row = 0;
        let col = 0;
        let bit = 63;
        let player_one_opt = Some(0);
        let player_two_opt = Some(1);

        // Should transition from dead to alive. Player one will have their cell set, player two
        // will not
        assert_eq!(
            uni.toggle_unchecked(row, col, player_one_opt),
            CellState::Alive(player_one_opt)
        );
        assert_eq!(
            uni.gen_states[state_index].player_states[player_one_opt.unwrap()].cells[row][col] >> bit,
            1
        );
        assert_eq!(
            uni.gen_states[state_index].player_states[player_two_opt.unwrap()].cells[row][col] >> bit,
            0
        );

        // Player two will now toggle the cell, killing it as it was previously alive.
        // Player one will be cleared as a result, the cell will not be set at all.
        // Notice we are not checking for writable regions here (unchecked doesn't care) so this
        // runs through
        assert_eq!(uni.toggle_unchecked(row, col, player_two_opt), CellState::Dead);
        assert_eq!(
            uni.gen_states[state_index].player_states[player_one_opt.unwrap()].cells[row][col] >> bit,
            0
        );
        assert_eq!(
            uni.gen_states[state_index].player_states[player_two_opt.unwrap()].cells[row][col] >> bit,
            0
        );
    }

    #[test]
    fn toggle_checked_players_cannot_toggle_a_wall_cell() {
        let mut uni = generate_test_universe_with_default_params(UniType::Server);
        //let player_one = 0;
        let player_two = 1;
        let row = 0;
        let col = 0;
        let state_index = uni.state_index;

        uni.gen_states[state_index]
            .wall_cells
            .modify_bits_in_word(row, col, 1 << 63, BitOperation::Set);

        // cannot test with player_one because this wall cell is outside their writable area
        assert_eq!(
            uni.toggle(row, col, player_two),
            Err(AccessDenied {
                reason: "player 1 cannot write to col=0, row=0".to_owned(),
            })
        );
    }

    #[test]
    fn toggle_checked_players_can_toggle_an_known_cell_if_writable() {
        let mut uni = generate_test_universe_with_default_params(UniType::Server);
        let player_one = 0;
        let player_two = 1;
        let row = 0;
        let col = 0;
        let state_index = uni.state_index;

        uni.gen_states[state_index]
            .known
            .modify_bits_in_word(row, col, 1 << 63, BitOperation::Set);

        assert_eq!(
            uni.toggle(row, col, player_one),
            Err(AccessDenied {
                reason: "player 0 cannot write to col=0, row=0".to_owned(),
            })
        );
        assert_eq!(uni.toggle(row, col, player_two), Ok(CellState::Alive(Some(player_two))));
    }

    #[test]
    fn toggle_checked_players_cannot_toggle_an_unknown_cell() {
        let mut uni = generate_test_universe_with_default_params(UniType::Server);
        //let player_one = 0;
        let player_two = 1;
        let row = 0;
        let col = 0;
        let state_index = uni.state_index;

        uni.gen_states[state_index]
            .known
            .modify_bits_in_word(row, col, 1 << 63, BitOperation::Clear);

        // cannot test with player_one because this wall cell is outside their writable area
        assert_eq!(
            uni.toggle(row, col, player_two),
            Err(AccessDenied {
                reason: "not a known cell for player 1: col=0, row=0".to_owned(),
            })
        );
    }

    #[test]
    fn contagious_one_with_all_neighbors_set() {
        let north = u64::max_value();
        let northwest = u64::max_value();
        let northeast = u64::max_value();
        let west = u64::max_value();
        let mut center = u64::max_value();
        let east = u64::max_value();
        let southwest = u64::max_value();
        let south = u64::max_value();
        let southeast = u64::max_value();

        let mut output = Universe::contagious_one(
            northwest, north, northeast, west, center, east, southwest, south, southeast,
        );
        assert_eq!(output, u64::max_value());

        center &= !(0x0000000F00000000);

        output = Universe::contagious_one(
            northwest, north, northeast, west, center, east, southwest, south, southeast,
        );
        // 1 bit surrounding 'F', and inclusive, are cleared
        assert_eq!(output, 0xFFFFFFFFFFFFFFFF);
    }

    #[test]
    fn contagious_zero_with_all_neighbors_set() {
        let north = u64::max_value();
        let northwest = u64::max_value();
        let northeast = u64::max_value();
        let west = u64::max_value();
        let mut center = u64::max_value();
        let east = u64::max_value();
        let southwest = u64::max_value();
        let south = u64::max_value();
        let southeast = u64::max_value();

        let mut output = Universe::contagious_zero(
            northwest, north, northeast, west, center, east, southwest, south, southeast,
        );
        assert_eq!(output, u64::max_value());

        center &= !(0x0000000F00000000);

        output = Universe::contagious_zero(
            northwest, north, northeast, west, center, east, southwest, south, southeast,
        );
        // 1 bit surrounding 'F', and inclusive, are cleared
        assert_eq!(output, 0xFFFFFFE07FFFFFFF);
    }

    #[test]
    fn verify_fog_circle_bitmap_generation() {
        let mut uni = generate_test_universe_with_default_params(UniType::Server);

        let fog_radius_of_nine = vec![
            vec![0xf007ffffffffffff],
            vec![0xe003ffffffffffff],
            vec![0xc001ffffffffffff],
            vec![0x8000ffffffffffff],
            vec![0x00007fffffffffff],
            vec![0x00007fffffffffff],
            vec![0x00007fffffffffff],
            vec![0x00007fffffffffff],
            vec![0x00007fffffffffff],
            vec![0x00007fffffffffff],
            vec![0x00007fffffffffff],
            vec![0x00007fffffffffff],
            vec![0x00007fffffffffff],
            vec![0x8000ffffffffffff],
            vec![0xc001ffffffffffff],
            vec![0xe003ffffffffffff],
            vec![0xf007ffffffffffff],
        ];
        uni.fog_radius = 9;
        uni.generate_fog_circle_bitmap();
        assert_eq!(fog_radius_of_nine, uni.fog_circle.0);

        let fog_radius_of_four = vec![
            vec![0x83ffffffffffffff],
            vec![0x01ffffffffffffff],
            vec![0x01ffffffffffffff],
            vec![0x01ffffffffffffff],
            vec![0x01ffffffffffffff],
            vec![0x01ffffffffffffff],
            vec![0x83ffffffffffffff],
        ];
        uni.fog_radius = 4;
        uni.generate_fog_circle_bitmap();
        assert_eq!(fog_radius_of_four, uni.fog_circle.0);

        let fog_radius_of_thirtyfive = vec![
            vec![0xffffffc0001fffff, 0xffffffffffffffff],
            vec![0xfffffe000003ffff, 0xffffffffffffffff],
            vec![0xfffff00000007fff, 0xffffffffffffffff],
            vec![0xffffc00000001fff, 0xffffffffffffffff],
            vec![0xffff0000000007ff, 0xffffffffffffffff],
            vec![0xfffe0000000003ff, 0xffffffffffffffff],
            vec![0xfffc0000000001ff, 0xffffffffffffffff],
            vec![0xfff000000000007f, 0xffffffffffffffff],
            vec![0xffe000000000003f, 0xffffffffffffffff],
            vec![0xffc000000000001f, 0xffffffffffffffff],
            vec![0xff8000000000000f, 0xffffffffffffffff],
            vec![0xff00000000000007, 0xffffffffffffffff],
            vec![0xfe00000000000003, 0xffffffffffffffff],
            vec![0xfe00000000000003, 0xffffffffffffffff],
            vec![0xfc00000000000001, 0xffffffffffffffff],
            vec![0xf800000000000000, 0xffffffffffffffff],
            vec![0xf000000000000000, 0x7fffffffffffffff],
            vec![0xf000000000000000, 0x7fffffffffffffff],
            vec![0xe000000000000000, 0x3fffffffffffffff],
            vec![0xe000000000000000, 0x3fffffffffffffff],
            vec![0xc000000000000000, 0x1fffffffffffffff],
            vec![0xc000000000000000, 0x1fffffffffffffff],
            vec![0xc000000000000000, 0x1fffffffffffffff],
            vec![0x8000000000000000, 0x0fffffffffffffff],
            vec![0x8000000000000000, 0x0fffffffffffffff],
            vec![0x8000000000000000, 0x0fffffffffffffff],
            vec![0x0000000000000000, 0x07ffffffffffffff],
            vec![0x0000000000000000, 0x07ffffffffffffff],
            vec![0x0000000000000000, 0x07ffffffffffffff],
            vec![0x0000000000000000, 0x07ffffffffffffff],
            vec![0x0000000000000000, 0x07ffffffffffffff],
            vec![0x0000000000000000, 0x07ffffffffffffff],
            vec![0x0000000000000000, 0x07ffffffffffffff],
            vec![0x0000000000000000, 0x07ffffffffffffff],
            vec![0x0000000000000000, 0x07ffffffffffffff],
            vec![0x0000000000000000, 0x07ffffffffffffff],
            vec![0x0000000000000000, 0x07ffffffffffffff],
            vec![0x0000000000000000, 0x07ffffffffffffff],
            vec![0x0000000000000000, 0x07ffffffffffffff],
            vec![0x0000000000000000, 0x07ffffffffffffff],
            vec![0x0000000000000000, 0x07ffffffffffffff],
            vec![0x0000000000000000, 0x07ffffffffffffff],
            vec![0x0000000000000000, 0x07ffffffffffffff],
            vec![0x8000000000000000, 0x0fffffffffffffff],
            vec![0x8000000000000000, 0x0fffffffffffffff],
            vec![0x8000000000000000, 0x0fffffffffffffff],
            vec![0xc000000000000000, 0x1fffffffffffffff],
            vec![0xc000000000000000, 0x1fffffffffffffff],
            vec![0xc000000000000000, 0x1fffffffffffffff],
            vec![0xe000000000000000, 0x3fffffffffffffff],
            vec![0xe000000000000000, 0x3fffffffffffffff],
            vec![0xf000000000000000, 0x7fffffffffffffff],
            vec![0xf000000000000000, 0x7fffffffffffffff],
            vec![0xf800000000000000, 0xffffffffffffffff],
            vec![0xfc00000000000001, 0xffffffffffffffff],
            vec![0xfe00000000000003, 0xffffffffffffffff],
            vec![0xfe00000000000003, 0xffffffffffffffff],
            vec![0xff00000000000007, 0xffffffffffffffff],
            vec![0xff8000000000000f, 0xffffffffffffffff],
            vec![0xffc000000000001f, 0xffffffffffffffff],
            vec![0xffe000000000003f, 0xffffffffffffffff],
            vec![0xfff000000000007f, 0xffffffffffffffff],
            vec![0xfffc0000000001ff, 0xffffffffffffffff],
            vec![0xfffe0000000003ff, 0xffffffffffffffff],
            vec![0xffff0000000007ff, 0xffffffffffffffff],
            vec![0xffffc00000001fff, 0xffffffffffffffff],
            vec![0xfffff00000007fff, 0xffffffffffffffff],
            vec![0xfffffe000003ffff, 0xffffffffffffffff],
            vec![0xffffffc0001fffff, 0xffffffffffffffff],
        ];

        uni.fog_radius = 35;
        uni.generate_fog_circle_bitmap();
        assert_eq!(fog_radius_of_thirtyfive, uni.fog_circle.0);
    }

    #[test]
    fn clear_fog_with_standard_radius() {
        let player0 = PlayerBuilder::new(Region::new(100, 70, 34, 16)); // used for the glider gun and predefined patterns
        let player1 = PlayerBuilder::new(Region::new(0, 0, 80, 80));
        let players = vec![player0, player1];

        let mut uni = BigBang::new()
            .width(256)
            .height(128)
            .server_mode(true)
            .history(16)
            .fog_radius(4)
            .add_players(players)
            .birth()
            .unwrap();

        let history = uni.gen_states.len();
        let next_state_index = (uni.state_index + 1) % history;
        let player_id = 0;

        let gen_state_next = if uni.state_index < next_state_index {
            let (_, p1) = uni.gen_states.split_at_mut(next_state_index);
            &mut p1[player_id]
        } else {
            let (p0, _) = uni.gen_states.split_at_mut(next_state_index + 1);
            &mut p0[player_id]
        };
        let row_index_outside_of_p0_region = 1;
        let col_index_outside_of_p0_region = 1;
        let one_bit_to_clear = 1;

        Universe::clear_fog(
            &mut gen_state_next.player_states[player_id].fog,
            &uni.fog_circle,
            uni.fog_radius,
            uni.width,
            uni.height,
            row_index_outside_of_p0_region,
            col_index_outside_of_p0_region,
            one_bit_to_clear,
        );

        for x in 0..4 {
            for y in 1..2 {
                assert_eq!(
                    gen_state_next.player_states[0].fog[x][y],
                    0b1111111111111111111111111111111111111111111111111111111111110000
                );
            }
        }
    }

    #[test]
    fn universe_copy_from_bit_grid_as_player() {
        let mut uni = generate_test_universe_with_default_params(UniType::Server);
        let grid = Pattern("64o$64o!".to_owned()).to_new_bit_grid(64, 2).unwrap();

        let write_pattern_as = Some(1); // player 1
        let dst_region = Region::new(0, 0, 32, 3);

        uni.copy_from_bit_grid(&grid, dst_region, write_pattern_as);

        {
            let genstate = &uni.gen_states[uni.state_index];
            assert_eq!(genstate.cells.to_pattern(None).0, "32o$32o!".to_owned());
            assert_eq!(genstate.wall_cells.to_pattern(None).0, "!".to_owned());
            assert_eq!(genstate.player_states[0].cells.to_pattern(None).0, "!".to_owned());
            assert_eq!(genstate.player_states[0].fog[0][0], u64::max_value()); // complete fog for player 0
            assert_eq!(genstate.player_states[0].fog[1][0], u64::max_value()); // complete fog for player 0
            assert_eq!(
                genstate.player_states[1].cells.to_pattern(None).0,
                "32o$32o!".to_owned()
            );
        }
    }

    #[test]
    fn universe_copy_from_bit_grid_as_player_out_of_range() {
        let mut uni = generate_test_universe_with_default_params(UniType::Server);
        let grid = Pattern("64o$64o!".to_owned()).to_new_bit_grid(64, 2).unwrap();

        let write_pattern_as = Some(0); // player 0
        let dst_region = Region::new(0, 0, 32, 3); // out of range for player 0

        uni.copy_from_bit_grid(&grid, dst_region, write_pattern_as);

        {
            let genstate = &uni.gen_states[uni.state_index];
            assert_eq!(genstate.cells.to_pattern(None).0, "!".to_owned());
            assert_eq!(genstate.wall_cells.to_pattern(None).0, "!".to_owned());
            assert_eq!(genstate.player_states[0].cells.to_pattern(None).0, "!".to_owned()); // no player 0 cells
            assert_eq!(genstate.player_states[0].fog[0][0], u64::max_value()); // complete fog for player 0
            assert_eq!(genstate.player_states[0].fog[1][0], u64::max_value()); // complete fog for player 0
            assert_eq!(genstate.player_states[1].cells.to_pattern(None).0, "!".to_owned());
            // no player 1 cells
        }
    }

    #[test]
    fn universe_apply_basic() {
        let mut s_uni = generate_test_universe_with_default_params(UniType::Server);
        let mut c_uni = generate_test_universe_with_default_params(UniType::Client); // client is missing generation 1
        let player1 = 1;
        // glider
        s_uni.toggle(16, 15, player1).unwrap();
        s_uni.toggle(17, 16, player1).unwrap();
        s_uni.toggle(15, 17, player1).unwrap();
        s_uni.toggle(16, 17, player1).unwrap();
        s_uni.toggle(17, 17, player1).unwrap();
        let gens = 4;
        for _ in 0..gens {
            s_uni.next();
        }
        let diff = s_uni.diff(0, 5, None).unwrap();
        assert_eq!(c_uni.apply(&diff, None), Ok(Some(5)));
        let s_idx = s_uni.state_index;
        let c_idx = c_uni.state_index;
        assert_eq!(s_uni.gen_states[s_idx].gen_or_none, c_uni.gen_states[c_idx].gen_or_none);
        assert_eq!(s_uni.gen_states[s_idx].cells, c_uni.gen_states[c_idx].cells);
    }

    #[test]
    fn universe_apply_basic_player_visibility() {
        let mut s_uni = generate_test_universe_with_default_params(UniType::Server);
        let mut c_uni = generate_test_universe_with_default_params(UniType::Client); // client is missing generation 1
        let player1 = 1;
        // glider
        s_uni.toggle(16, 15, player1).unwrap();
        s_uni.toggle(17, 16, player1).unwrap();
        s_uni.toggle(15, 17, player1).unwrap();
        s_uni.toggle(16, 17, player1).unwrap();
        s_uni.toggle(17, 17, player1).unwrap();
        // r-pentomino
        s_uni.toggle(89 + 16, 68 + 15, 0).unwrap();
        s_uni.toggle(89 + 17, 68 + 15, 0).unwrap();
        s_uni.toggle(89 + 15, 68 + 16, 0).unwrap();
        s_uni.toggle(89 + 16, 68 + 16, 0).unwrap();
        s_uni.toggle(89 + 16, 68 + 17, 0).unwrap();
        let gens = 4;
        for _ in 0..gens {
            s_uni.next();
        }
        let player_id = 0;
        let diff = s_uni.diff(0, 5, Some(player_id)).unwrap();
        assert_eq!(c_uni.apply(&diff, Some(player_id)), Ok(Some(5)));
        let s_idx = s_uni.state_index;
        let c_idx = c_uni.state_index;
        assert_eq!(s_uni.gen_states[s_idx].gen_or_none, c_uni.gen_states[c_idx].gen_or_none);
        assert!(s_uni.gen_states[s_idx].cells != c_uni.gen_states[c_idx].cells); // player 0 doesn't know about player 1's cells
        assert_eq!(
            s_uni.gen_states[s_idx].player_states[0].cells,
            c_uni.gen_states[c_idx].player_states[0].cells
        );
    }
}

#[cfg(test)]
mod genstate_tests {
    use super::test_helpers::*;
    use super::*;

    #[test]
    fn write_at_position_server_wall() {
        let mut genstate = make_gen_state();

        genstate.write_at_position(63, 0, 'W', None);
        assert_eq!(genstate.cells[0][0], 0);
        assert_eq!(genstate.wall_cells[0][0], 1);
        assert_eq!(genstate.known[0][0], u64::max_value());
        assert_eq!(genstate.player_states[0].cells[0][0], 0);
        assert_eq!(genstate.player_states[1].cells[0][0], 0);
    }

    #[test]
    fn write_at_position_server_wall_overwrite() {
        let mut genstate = make_gen_state();

        genstate.write_at_position(63, 0, 'b', None);
        genstate.write_at_position(63, 0, 'W', None);
        assert_eq!(genstate.cells[0][0], 0);
        assert_eq!(genstate.wall_cells[0][0], 1);
        assert_eq!(genstate.known[0][0], u64::max_value());
        assert_eq!(genstate.player_states[0].cells[0][0], 0);
        assert_eq!(genstate.player_states[1].cells[0][0], 0);
    }

    #[test]
    fn write_at_position_server_player0() {
        let mut genstate = make_gen_state();

        genstate.write_at_position(63, 0, 'A', None);
        assert_eq!(genstate.cells[0][0], 1);
        assert_eq!(genstate.wall_cells[0][0], 0);
        assert_eq!(genstate.known[0][0], u64::max_value());
        assert_eq!(genstate.player_states[0].cells[0][0], 1);
        assert_eq!(genstate.player_states[1].cells[0][0], 0);
    }

    #[test]
    fn write_at_position_server_player1() {
        let mut genstate = make_gen_state();

        genstate.write_at_position(63, 0, 'B', None);
        assert_eq!(genstate.cells[0][0], 1);
        assert_eq!(genstate.wall_cells[0][0], 0);
        assert_eq!(genstate.known[0][0], u64::max_value());
        assert_eq!(genstate.player_states[0].cells[0][0], 0);
        assert_eq!(genstate.player_states[1].cells[0][0], 1);
    }

    #[test]
    fn write_at_position_server_player0_then_1() {
        let mut genstate = make_gen_state();

        genstate.write_at_position(63, 0, 'A', None);
        genstate.write_at_position(63, 0, 'B', None);
        assert_eq!(genstate.cells[0][0], 1);
        assert_eq!(genstate.player_states[0].cells[0][0], 0);
        assert_eq!(genstate.player_states[1].cells[0][0], 1);
    }

    #[test]
    fn write_at_position_server_player1_then_unowned() {
        let mut genstate = make_gen_state();

        genstate.write_at_position(63, 0, 'B', None);
        genstate.write_at_position(63, 0, 'o', None);
        assert_eq!(genstate.cells[0][0], 1);
        assert_eq!(genstate.wall_cells[0][0], 0);
        assert_eq!(genstate.known[0][0], u64::max_value());
        assert_eq!(genstate.player_states[0].cells[0][0], 0);
        assert_eq!(genstate.player_states[1].cells[0][0], 0);
    }

    #[test]
    fn write_at_position_server_player1_then_blank() {
        let mut genstate = make_gen_state();

        genstate.write_at_position(63, 0, 'B', None);
        genstate.write_at_position(63, 0, 'b', None);
        assert_eq!(genstate.cells[0][0], 0);
        assert_eq!(genstate.wall_cells[0][0], 0);
        assert_eq!(genstate.known[0][0], u64::max_value());
        assert_eq!(genstate.player_states[0].cells[0][0], 0);
        assert_eq!(genstate.player_states[1].cells[0][0], 0);
    }

    #[test]
    fn write_at_position_as_player0_player1_then_blank() {
        let mut genstate = make_gen_state();

        genstate.write_at_position(63, 0, 'B', Some(0));
        genstate.write_at_position(63, 0, 'b', Some(0));
        assert_eq!(genstate.cells[0][0], 0);
        assert_eq!(genstate.wall_cells[0][0], 0);
        assert_eq!(genstate.known[0][0], u64::max_value());
        assert_eq!(genstate.player_states[0].cells[0][0], 0);
        assert_eq!(genstate.player_states[1].cells[0][0], 0);
    }

    #[test]
    fn write_at_position_as_player0_clears_only_that_players_fog() {
        let mut genstate = make_gen_state();

        // fog bits initially clear for both players
        genstate.player_states[0].fog[0][0] = 0;
        genstate.player_states[1].fog[0][0] = 0;
        genstate.write_at_position(63, 0, '?', Some(0));
        assert_eq!(genstate.cells[0][0], 0);
        assert_eq!(genstate.wall_cells[0][0], 0);
        assert_eq!(genstate.player_states[0].cells[0][0], 0);
        assert_eq!(genstate.player_states[0].fog[0][0], 1);
        assert_eq!(genstate.player_states[1].cells[0][0], 0);
        assert_eq!(genstate.player_states[1].fog[0][0], 0);
    }

    #[test]
    fn write_at_position_as_player0_sets_only_that_players_fog() {
        let mut genstate = make_gen_state();

        // fog bits initially set for both players
        genstate.player_states[0].fog[0][0] = 1;
        genstate.player_states[1].fog[0][0] = 1;
        genstate.write_at_position(63, 0, 'o', Some(0));
        assert_eq!(genstate.cells[0][0], 1);
        assert_eq!(genstate.wall_cells[0][0], 0);
        assert_eq!(genstate.player_states[0].cells[0][0], 0);
        assert_eq!(genstate.player_states[0].fog[0][0], 0);
        assert_eq!(genstate.player_states[1].cells[0][0], 0);
        assert_eq!(genstate.player_states[1].fog[0][0], 1);
    }

    #[test]
    fn gen_state_get_run_player0_fog() {
        let mut genstate = make_gen_state();

        // The following two are not really tests -- they are just consequences of the writable
        // areas set up for these players when creating the Universe, and are here for
        // "documentation".
        assert_eq!(genstate.player_states[0].fog[0][0], u64::max_value()); // complete fog for player 0
        assert_eq!(genstate.player_states[1].fog[0][0], 0); // no fog here for player 1

        let write_pattern_as = Some(1); // avoid clearing fog for players other than player 1
        Pattern("o!".to_owned())
            .to_grid(&mut genstate, write_pattern_as)
            .unwrap();
        let visibility = Some(0); // as player 0
        assert_eq!(genstate.get_run(0, 0, visibility), (genstate.width(), '?'));
    }

    #[test]
    fn gen_state_copy_from_bit_grid_simple() {
        let mut genstate = make_gen_state();
        let grid = Pattern("64o$64o!".to_owned()).to_new_bit_grid(64, 2).unwrap();

        let write_pattern_as = None;
        let dst_region = Region::new(0, 0, 32, 3);
        genstate.copy_from_bit_grid(&grid, dst_region, write_pattern_as);

        assert_eq!(genstate.cells.to_pattern(None).0, "32o$32o!".to_owned());
        assert_eq!(genstate.wall_cells.to_pattern(None).0, "!".to_owned());
        for player_id in 0..genstate.player_states.len() {
            assert_eq!(
                genstate.player_states[player_id].cells.to_pattern(None).0,
                "!".to_owned()
            );
        }
    }

    #[test]
    fn gen_state_copy_from_bit_grid_as_player() {
        let mut genstate = make_gen_state();
        let grid = Pattern("64o$64o!".to_owned()).to_new_bit_grid(64, 2).unwrap();

        assert_eq!(genstate.player_states[0].fog[0][0], u64::max_value()); // complete fog for player 0
        assert_eq!(genstate.player_states[1].fog[0][0], 0); // no fog here for player 1

        let write_pattern_as = Some(1); // player 1
        let raw_dst_region = Region::new(0, 0, 32, 3);

        // intersect with player 1 writable region from make_gen_state()
        let dst_region = raw_dst_region.intersection(Region::new(0, 0, 80, 80)).unwrap();

        genstate.copy_from_bit_grid(&grid, dst_region, write_pattern_as);

        assert_eq!(genstate.cells.to_pattern(None).0, "32o$32o!".to_owned());
        assert_eq!(genstate.wall_cells.to_pattern(None).0, "!".to_owned());
        assert_eq!(genstate.player_states[0].cells.to_pattern(None).0, "!".to_owned());
        assert_eq!(genstate.player_states[0].fog[0][0], u64::max_value()); // complete fog for player 0
        assert_eq!(genstate.player_states[0].fog[1][0], u64::max_value()); // complete fog for player 0
        assert_eq!(
            genstate.player_states[1].cells.to_pattern(None).0,
            "32o$32o!".to_owned()
        );
    }

    #[test]
    fn gen_state_pair_get_run_simple() {
        let gs0 = make_gen_state();
        let mut gs1 = make_gen_state();
        Pattern("o!".to_owned()).to_grid(&mut gs1, None).unwrap();

        let pair = GenStatePair {
            gen_state0: &gs0,
            gen_state1: &gs1,
        };

        assert_eq!(pair.get_run(0, 0, None), (1, 'o'));
        assert_eq!(pair.get_run(1, 0, None), (gs0.width() - 1, '"'));
    }

    #[test]
    fn gen_state_diff_and_restore_complex1() {
        let gs0 = make_gen_state();
        let mut gs1 = make_gen_state();
        let visibility = None;
        let pat_str = "b2o23b2o21b$b2o23bo22b$24bobo22b$15b2o7b2o23b$2o13bobo31b$2o13bob2o30b$16b2o31b$16bo32b$44b2o3b$16bo27b2o3b$16b2o31b$2o13bob2o13bo3bo12b$2o13bobo13bo5bo7b2o2b$15b2o14bo13b2o2b$31b2o3bo12b$b2o30b3o13b$b2o46b$33b3o13b$31b2o3bo12b$31bo13b2o2b$31bo5bo7b2o2b$32bo3bo12b2$44b2o3b$44b2o3b5$37b2o10b$37bobo7b2o$39bo7b2o$37b3o9b$22bobo24b$21b3o25b$21b3o25b$21bo15b3o9b$25bobo11bo9b$21b2o4bo9bobo9b$16b2o4bo3b2o9b2o10b$15bobo6bo24b$15bo33b$14b2o!".to_owned();
        Pattern(pat_str).to_grid(&mut gs1, visibility).unwrap();

        let gsdiff = gs0.diff(&gs1, visibility);

        let mut new_gs = make_gen_state();

        gsdiff.pattern.to_grid(&mut new_gs, visibility).unwrap();
        assert_eq!(new_gs.gen_or_none, gs1.gen_or_none);
        assert_eq!(new_gs.cells, gs1.cells);
        assert_eq!(new_gs.known, gs1.known);
        assert_eq!(new_gs.wall_cells, gs1.wall_cells);
        for i in 0..new_gs.player_states.len() {
            assert_eq!(new_gs.player_states[i].cells, gs1.player_states[i].cells);
            //assert_eq!(new_gs.player_states[i].fog, gs1.player_states[i].fog);  // OK for fog to differ, because normally the fog would already
            // be cleared where pattern is being written.
        }
    }

    #[test]
    fn gen_state_diff_and_restore_complex1_with_visibility() {
        let gs0 = make_gen_state();
        let mut gs1 = make_gen_state();
        let visibility = Some(1);
        let pat_str = "b2o23b2o21b$b2o23bo22b$24bobo22b$15b2o7b2o23b$2o13bobo31b$2o13bob2o30b$16b2o31b$16bo32b$44b2o3b$16bo27b2o3b$16b2o31b$2o13bob2o13bo3bo12b$2o13bobo13bo5bo7b2o2b$15b2o14bo13b2o2b$31b2o3bo12b$b2o30b3o13b$b2o46b$33b3o13b$31b2o3bo12b$31bo13b2o2b$31bo5bo7b2o2b$32bo3bo12b2$44b2o3b$44b2o3b5$37b2o10b$37bobo7b2o$39bo7b2o$37b3o9b$22bobo24b$21b3o25b$21b3o25b$21bo15b3o9b$25bobo11bo9b$21b2o4bo9bobo9b$16b2o4bo3b2o9b2o10b$15bobo6bo24b$15bo33b$14b2o!".to_owned();
        Pattern(pat_str).to_grid(&mut gs1, visibility).unwrap();

        let gsdiff = gs0.diff(&gs1, visibility);

        let mut new_gs = make_gen_state();

        gsdiff.pattern.to_grid(&mut new_gs, visibility).unwrap();
        assert_eq!(new_gs.gen_or_none, gs1.gen_or_none);
        assert_eq!(new_gs.cells, gs1.cells);
        assert_eq!(new_gs.known, gs1.known);
        assert_eq!(new_gs.wall_cells, gs1.wall_cells);
        for i in 0..new_gs.player_states.len() {
            assert_eq!(new_gs.player_states[i].cells, gs1.player_states[i].cells);
            assert_eq!(new_gs.player_states[i].fog, gs1.player_states[i].fog);
        }
    }

    #[test]
    fn gen_state_pair_get_run_simple2() {
        let mut gs0 = make_gen_state();
        Pattern("2o3b5o!".to_owned()).to_grid(&mut gs0, None).unwrap();
        let mut gs1 = make_gen_state();
        Pattern("2o3b5o!".to_owned()).to_grid(&mut gs1, None).unwrap();

        let pair = GenStatePair {
            gen_state0: &gs0,
            gen_state1: &gs1,
        };

        assert_eq!(pair.get_run(0, 0, None), (gs0.width(), '"'));
    }

    #[test]
    fn gen_state_pair_get_run_simple3() {
        let mut gs0 = make_gen_state();
        Pattern("4b5o!".to_owned()).to_grid(&mut gs0, None).unwrap();
        let mut gs1 = make_gen_state();
        Pattern("3b5o!".to_owned()).to_grid(&mut gs1, None).unwrap();

        let pair = GenStatePair {
            gen_state0: &gs0,
            gen_state1: &gs1,
        };

        assert_eq!(pair.get_run(0, 0, None), (3, '"'));
        assert_eq!(pair.get_run(3, 0, None), (1, 'o'));
        assert_eq!(pair.get_run(3 + 1, 0, None), (4, '"'));
        assert_eq!(pair.get_run(3 + 1 + 4, 0, None), (1, 'b'));
        assert_eq!(
            pair.get_run(3 + 1 + 4 + 1, 0, None),
            (gs0.width() - (3 + 1 + 4 + 1), '"')
        );
    }
}<|MERGE_RESOLUTION|>--- conflicted
+++ resolved
@@ -1606,11 +1606,7 @@
             diff.gen0 < diff.gen1,
             "expected gen0 < gen1, but {} >= {}",
             diff.gen0,
-<<<<<<< HEAD
-            diff.gen1,
-=======
             diff.gen1
->>>>>>> 278bb2b3
         );
         // if diff too large, return Err(...)
         let gen_state_len = self.gen_states.len();
@@ -1703,11 +1699,7 @@
     ///
     /// * Panics if `gen0` >= `gen1`.
     /// * Panics if `visibility` is out of range.
-<<<<<<< HEAD
     pub fn diff(&self, gen0: usize, gen1: usize, visibility: PlayerID) -> Option<GenStateDiff> {
-=======
-    pub fn diff(&self, gen0: usize, gen1: usize, visibility: Option<usize>) -> Option<GenStateDiff> {
->>>>>>> 278bb2b3
         assert!(gen0 < gen1, "expected gen0 < gen1, but {} >= {}", gen0, gen1);
         let mut opt_genstate0 = None;
         let mut opt_genstate1 = None;
