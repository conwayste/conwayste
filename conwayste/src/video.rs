/*  Copyright 2017-2018 the Conwayste Developers.
 *
 *  This file is part of conwayste.
 *
 *  conwayste is free software: you can redistribute it and/or modify
 *  it under the terms of the GNU General Public License as published by
 *  the Free Software Foundation, either version 3 of the License, or
 *  (at your option) any later version.
 *
 *  conwayste is distributed in the hope that it will be useful,
 *  but WITHOUT ANY WARRANTY; without even the implied warranty of
 *  MERCHANTABILITY or FITNESS FOR A PARTICULAR PURPOSE.  See the
 *  GNU General Public License for more details.
 *
 *  You should have received a copy of the GNU General Public License
 *  along with conwayste.  If not, see
 *  <http://www.gnu.org/licenses/>. */

use ggez::{Context, graphics, GameResult, conf::FullscreenType};
use std::num::Wrapping;

#[derive(Debug, Clone, PartialEq, Copy)]
struct Resolution {
    w: f32,
    h: f32
}

/// For now, conwayste supports a `16:9` aspect ratio only.
const DISPLAY_MODES: [Resolution; 5]  = [
    Resolution {w: 1280.0, h: 720.0},
    Resolution {w: 1366.0, h: 768.0},
    Resolution {w: 1600.0, h: 900.0},
    Resolution {w: 1920.0, h: 1080.0},
    Resolution {w: 2560.0, h: 1440.0},
];

/// This manages the supported resolutions.
#[derive(Debug, Clone)]
struct DisplayModeManager {
    index: Wrapping<usize>,
    modes: Vec<Resolution>,
    opt_refresh_rate: Option<i32>,
}

impl DisplayModeManager {
    pub fn new() -> DisplayModeManager {
        DisplayModeManager {
            index: Wrapping(usize::max_value()),
            modes: Vec::new(),
            opt_refresh_rate: None,
        }
    }

    /// Adds a new display mode and removes duplicates.
    pub fn add_mode(&mut self, new_mode: Resolution) {
        for mode in DISPLAY_MODES.iter() {
            if mode == &new_mode {
                self.modes.push(new_mode);
            }
        }
        self.modes.dedup();
    }

    /// Sets the game refresh rate. Right now this does not do anything.
    pub fn set_refresh_rate(&mut self, refresh_rate: i32) {
        self.opt_refresh_rate = Some(refresh_rate);
    }

    /// Prints the supported display modes in debug mode.
    pub fn print_supported_modes(&self) {
        println!("Supported Resolutions Determined:");

        for mode in self.modes.iter() {
            println!("Width: {}, Height: {}", mode.w, mode.h);
        }
    }

    /// Advances to the next resolution.
    pub fn set_next_supported_resolution(&mut self) -> (f32, f32) {
        self.index = (self.index + Wrapping(1usize)) % Wrapping(self.modes.len());
        let display_mode = self.modes.get(self.index.0).unwrap();
        (display_mode.w, display_mode.h)
    }
}

#[derive(Debug, Clone)]
pub struct VideoSettings {
    pub resolution    : (f32, f32),
    pub is_fullscreen :       bool,
    res_manager       : DisplayModeManager,

}

impl VideoSettings {
    pub fn new() -> VideoSettings {
        VideoSettings {
            resolution: (0.0, 0.0),
            is_fullscreen: false,
            res_manager: DisplayModeManager::new(),
        }
    }

/*
 * FIXME
 * as of ggez 0.5.1, there wasn't an obvious way to query the supported display modes.
 * Likely have to dig into wininit to find the answer
    /// We query Wininit (?) to see what resolutions are supported.
    /// This intersected with the `DISPLAY_MODES` list.
    pub fn gather_display_modes(&mut self, ctx: &Context) -> GameResult<()>  {
        let sdl_context =  &ctx.gfx_context;
        let sdl_video = sdl_context.video()?;

        let num_of_display_modes = sdl_video.num_display_modes(0)?;

        for x in  0..num_of_display_modes {
            let display_mode = sdl_video.display_mode(0, x)?;
            let resolution = Resolution {
                w: display_mode.w as f32,
                h: display_mode.h as f32
            };

            self.res_manager.add_mode(resolution);

            if self.res_manager.opt_refresh_rate.is_none() {
                self.res_manager.set_refresh_rate(display_mode.refresh_rate);
            }
        }

        Ok(())
    }
*/

    /// For debug, we have the option to print the supported resolutions.
    pub fn print_resolutions(&self) {
        self.res_manager.print_supported_modes();
    }

    /// Gets the current active resolution.
    pub fn get_active_resolution(&self) -> (f32, f32) {
        self.resolution
    }

    /// Sets the current active resolution and updates the SDL context.
    pub fn set_active_resolution(&mut self, _ctx: &mut Context, w: f32, h: f32) {
        self.resolution = (w,h);
        self.refresh_game_resolution(_ctx, w as i32, h as i32);
    }

    /// Advances to the next supported game resolution, in-order.
    pub fn advance_to_next_resolution(&mut self, ctx: &mut Context) {
        let (width, height) = self.res_manager.set_next_supported_resolution();
        self.set_active_resolution(ctx, width, height);

        info!("{:?}", (width, height));
    }

    /// Updates the SDL video context to the supplied resolution.
    fn refresh_game_resolution(&mut self, ctx: &mut Context, w: i32, h: i32) {
        if w != 0 && h != 0 {
            let _ = graphics::set_drawable_size(ctx, w as f32, h as f32);
        }
    }

/*
 * FIXME
 * as of ggez 0.5.1, there wasn't an obvious way to query whether the window is fullscreen or not.
 * Likely have to dig into wininit to find the answer.
 * */
    /// Toggles fullscreen mode within the SDL video context
    pub fn toggle_fullscreen(&mut self, ctx: &mut Context) {
        let fs_type = if self.is_fullscreen {
            FullscreenType::Windowed
        } else {
            FullscreenType::True
        };
        let _ = graphics::set_fullscreen(ctx, fs_type);
    }
<<<<<<< HEAD
=======


    /// Queries if we are fullscreen or otherwise.
    pub fn is_fullscreen(&self) -> bool {
        self.is_fullscreen
    }
>>>>>>> fae986b5
}<|MERGE_RESOLUTION|>--- conflicted
+++ resolved
@@ -16,7 +16,7 @@
  *  along with conwayste.  If not, see
  *  <http://www.gnu.org/licenses/>. */
 
-use ggez::{Context, graphics, GameResult, conf::FullscreenType};
+use ggez::{Context, graphics, conf::FullscreenType};
 use std::num::Wrapping;
 
 #[derive(Debug, Clone, PartialEq, Copy)]
@@ -175,13 +175,4 @@
         };
         let _ = graphics::set_fullscreen(ctx, fs_type);
     }
-<<<<<<< HEAD
-=======
-
-
-    /// Queries if we are fullscreen or otherwise.
-    pub fn is_fullscreen(&self) -> bool {
-        self.is_fullscreen
-    }
->>>>>>> fae986b5
 }