--- conflicted
+++ resolved
@@ -94,12 +94,8 @@
 // All game state
 struct MainState {
     small_font:          graphics::Font,
-<<<<<<< HEAD
-    stage:               Stage,            // Where are we in the game (Intro/Menu Main/Running..)
-=======
     menu_font:           graphics::Font,
     screen_stack:        Vec<Screen>,       // Where are we in the game (Intro/Menu Main/Running..)
->>>>>>> 5e182e2c
     uni:                 Universe,          // Things alive and moving here
     intro_uni:           Universe,
     first_gen_was_drawn: bool,              // The purpose of this is to inhibit gen calc until the first draw
@@ -109,12 +105,8 @@
     video_settings:      video::VideoSettings,
     config:              config::Config,
     viewport:            viewport::Viewport,
-<<<<<<< HEAD
     intro_viewport:      viewport::Viewport,
-    input_manager:       input::InputManager,
-=======
     inputs:              input::InputManager,
->>>>>>> 5e182e2c
     net_worker:          Option<network::ConwaysteNetWorker>,
 
     // Input state
@@ -377,18 +369,13 @@
         })?;
 
         let mut vs = video::VideoSettings::new();
-        vs.print_resolutions();
 
         let ui_manager = UIManager::new(ctx, &config);
 
         let mut s = MainState {
             screen_stack:        vec![Screen::Intro],
             small_font:          font.clone(),
-<<<<<<< HEAD
-            stage:               Stage::Intro(INTRO_DURATION),
-=======
             menu_font:           font.clone(),
->>>>>>> 5e182e2c
             uni:                 bigbang.unwrap(),
             intro_uni:           intro_universe.unwrap(),
             first_gen_was_drawn: false,
@@ -398,12 +385,8 @@
             video_settings:      vs,
             config:              config,
             viewport:            viewport,
-<<<<<<< HEAD
             intro_viewport:      intro_viewport,
-            input_manager:       input::InputManager::new(input::InputDeviceType::PRIMARY),
-=======
             inputs:              input::InputManager::new(),
->>>>>>> 5e182e2c
             net_worker:          None,
             single_step:         false,
             arrow_input:         (0, 0),
@@ -565,11 +548,7 @@
             Screen::Intro => {
                 self.draw_intro(ctx)?;
             }
-<<<<<<< HEAD
-            Stage::Menu => {
-=======
             Screen::Menu => {
->>>>>>> 5e182e2c
                 self.menu_sys.draw_menu(&self.video_settings, ctx, self.first_gen_was_drawn)?;
             }
             Screen::Run => {
@@ -615,27 +594,7 @@
         }
     }
 
-<<<<<<< HEAD
-    fn mouse_motion_event(&mut self,
-                          _ctx: &mut Context,
-                          x: f32,
-                          y: f32,
-                          _dx: f32,
-                          _dy: f32
-                          ) {
-        match self.stage {
-            Stage::Intro(_) => {}
-            Stage::Menu | Stage::Run => {
-                if self.drag_draw != None {
-                    self.input_manager.add(input::InputAction::MouseDrag(MouseButton::Left, x as i32, y as i32));
-                } else {
-                    self.input_manager.add(input::InputAction::MouseMovement(x as i32, y as i32));
-                }
-            }
-            Stage::InRoom => {
-                // TODO implement
-=======
-    fn mouse_motion_event(&mut self, _ctx: &mut Context, x: f32, y: f32, dx: f32, dy: f32) {
+    fn mouse_motion_event(&mut self, _ctx: &mut Context, x: f32, y: f32, _dx: f32, _dy: f32) {
         self.inputs.mouse_info.position = (x, y);
 
         if self.inputs.mouse_info.mousebutton != MouseButton::Other(0)
@@ -647,7 +606,6 @@
                     self.inputs.mouse_info.mousebutton,
                     self.inputs.mouse_info.position,
                     self.inputs.mouse_info.down_timestamp.unwrap().elapsed());
->>>>>>> 5e182e2c
             }
         }
     }
@@ -861,13 +819,8 @@
             }
         });
 
-<<<<<<< HEAD
-        if let Some(clipped_rect) = utils::Graphics::intersection(full_rect, viewport_rect) {
+        if let Some(clipped_rect) = ui::intersection(full_rect, viewport_rect) {
             let origin = graphics::DrawParam::new().dest(Point2::new(0.0, 0.0));
-=======
-        if let Some(clipped_rect) = ui::intersection(full_rect, self.viewport.get_viewport()) {
-            let origin = graphics::DrawParam::new().dest(clipped_rect.point());
->>>>>>> 5e182e2c
             let rectangle = graphics::Mesh::new_rectangle(ctx, GRID_DRAW_STYLE.to_draw_mode(), clipped_rect, draw_params.fg_color)?;
 
             graphics::draw(ctx, &rectangle, origin)?;
@@ -1036,44 +989,6 @@
         }
     }
 
-<<<<<<< HEAD
-    fn process_menu_inputs(&mut self) {
-        while self.input_manager.has_more() {
-            if let Some(input) = self.input_manager.remove() {
-                match input {
-                    input::InputAction::MouseClick(MouseButton::Left, _x, _y) => {}
-                    input::InputAction::MouseClick(MouseButton::Right, _x, _y) => {}
-                    input::InputAction::MouseMovement(_x, _y) => {}
-                    input::InputAction::MouseDrag(MouseButton::Left, _x, _y) => {}
-                    /*input::InputAction::MouseRelease(_) => {}*/
-
-                    input::InputAction::KeyPress(keycode, repeat) => {
-                        if !self.menu_sys.get_controls().is_menu_key_pressed() {
-                            match keycode {
-                                KeyCode::Up => {
-                                    self.arrow_input = (0, -1);
-                                }
-                                KeyCode::Down => {
-                                    self.arrow_input = (0, 1);
-                                }
-                                KeyCode::Left => {
-                                    self.arrow_input = (-1, 0);
-                                }
-                                KeyCode::Right => {
-                                    self.arrow_input = (1, 0);
-                                }
-                                KeyCode::Return => {
-                                    if !repeat {
-                                        self.return_key_pressed = true;
-                                    }
-                                }
-                                KeyCode::Escape => {
-                                    self.escape_key_pressed = true;
-                                }
-                                _ => {}
-                            }
-                        }
-=======
     fn process_text_field_inputs(&mut self) {
         let keycode;
 
@@ -1099,7 +1014,6 @@
                 if let Some(tf) = self.ui_manager.textfield_from_id(Screen::Run, WidgetID::InGamePane1ChatboxTextField) {
                     if let Some(TextInputState::EnteringText) = tf.state {
                         tf.backspace_char();
->>>>>>> 5e182e2c
                     }
                 }
             }
@@ -1286,33 +1200,22 @@
                                 self.menu_sys.menu_state = menu::MenuState::Options;
                             }
                             menu::MenuItemIdentifier::Fullscreen => {
-<<<<<<< HEAD
-                                if !self.escape_key_pressed {
+                                if !escape_key_pressed {
                                     // toggle
                                     let is_fullscreen = !self.video_settings.is_fullscreen;
                                     self.video_settings.is_fullscreen = is_fullscreen;
                                     // actually update screen based on what we toggled
                                     self.video_settings.update_fullscreen(ctx).unwrap(); // TODO: rollback if fail
                                     // save to persistent config storage
-=======
-                                /* TODO/FIXME, somewhat limping fullscreen support in 0.5.1 */
-                                if !escape_key_pressed {
-                                    self.video_settings.toggle_fullscreen(ctx);
-                                    let is_fullscreen = self.video_settings.is_fullscreen;
->>>>>>> 5e182e2c
                                     self.config.modify(|settings| {
                                         settings.video.fullscreen = is_fullscreen;
                                     });
                                 }
                             }
                             menu::MenuItemIdentifier::Resolution => {
-<<<<<<< HEAD
                                 // NO-OP; menu item is effectively read-only
                                 /*
-                                if !self.escape_key_pressed {
-=======
                                 if !escape_key_pressed {
->>>>>>> 5e182e2c
                                     self.video_settings.advance_to_next_resolution(ctx);
 
                                     // Update the configuration file and resize the viewing
@@ -1448,16 +1351,12 @@
             WidgetID::MainMenuTestCheckbox => {
                 match action {
                     UIAction::Toggle(t) => {
-                        if t == ToggleState::Disabled {
-                            self.config.modify(|settings| {
-                                settings.video.fullscreen = false;
-                            });
-                        } else {
-                            self.config.modify(|settings| {
-                                settings.video.fullscreen = true;
-                            });
-                        }
-                        self.video_settings.toggle_fullscreen(ctx);
+                        let is_fullscreen = t == ToggleState::Disabled;
+                        self.config.modify(|settings| {
+                            settings.video.fullscreen = is_fullscreen;
+                        });
+                        self.video_settings.is_fullscreen = is_fullscreen;
+                        self.video_settings.update_fullscreen(ctx).unwrap(); // TODO: need ConwaysteError variant
                     }
                     _ => {
                         return Err(InvalidUIAction{reason: format!("Widget: {:?}, Action: {:?}", widget_id, action)});
@@ -1511,149 +1410,6 @@
         }
     }
 
-}
-
-enum Orientation {
-    Vertical,
-    Horizontal,
-    Diagonal
-}
-
-// Toggle a horizontal, vertical, or diagonal line, as player with index 0. This is only used for
-// the intro currently. Part or all of the line can be outside of the Universe; if this is the
-// case, only the parts inside the Universe are toggled.
-fn toggle_line(s: &mut MainState, orientation: Orientation, col: isize, row: isize, width: isize, height: isize) {
-    let player_id = 0;   // hardcode player ID, since this is just for the intro
-    match orientation {
-        Orientation::Vertical => {
-            for r in row..(height + row) {
-                if col < 0 || r < 0 { continue }
-                let _ = s.intro_uni.toggle(col as usize, r as usize, player_id);  // `let _ =`, because we don't care about errors
-            }
-        }
-        Orientation::Horizontal => {
-            for c in col..(width + col) {
-                if c < 0 || row < 0 { continue }
-                let _ = s.intro_uni.toggle(c as usize, row as usize, player_id);
-            }
-        }
-        Orientation::Diagonal => {
-            for x in 0..(width - 1) {
-                let c: isize = col+x;
-                let r: isize = row+x;
-                if c < 0 || r < 0 { continue; }
-                let _ = s.intro_uni.toggle(c as usize, r as usize, player_id);
-            }
-        }
-    }
-}
-
-fn init_title_screen(s: &mut MainState) -> Result<(), ()> {
-
-    // 1) Calculate width and height of rectangle which represents the intro logo
-    // 2) Determine height and width of the window
-    // 3) Center it
-    // 4) get offset for row and column to draw at
-
-    let resolution = s.video_settings.get_active_resolution();
-    // let resolution = (DEFAULT_SCREEN_WIDTH, DEFAULT_SCREEN_HEIGHT);
-    let win_width  = (resolution.0 / DEFAULT_ZOOM_LEVEL) as isize; // cells
-    let win_height = (resolution.1 / DEFAULT_ZOOM_LEVEL) as isize; // cells
-    let player_id = 0;   // hardcoded for this intro
-
-    let letter_width = 5;
-    let letter_height = 6;
-
-    // 9 letters; account for width and spacing
-    let logo_width = 9*5 + 9*5;
-    let logo_height = letter_height;
-
-    let mut offset_col = win_width/2  - logo_width/2;
-    let     offset_row = win_height/2 - logo_height/2;
-
-    let toggle = |s_: &mut MainState, col: isize, row: isize| {
-        if col >= 0 || row >= 0 {
-            let _ = s_.intro_uni.toggle(col as usize, row as usize, player_id); // we don't care if an error is returned
-        }
-    };
-
-    // C
-    toggle_line(s, Orientation::Horizontal, offset_col, offset_row, letter_width,letter_height);
-    toggle_line(s, Orientation::Vertical, offset_col, offset_row+1, letter_width,letter_height);
-    toggle_line(s, Orientation::Horizontal, offset_col+1, offset_row+letter_height, letter_width-1,letter_height);
-
-    offset_col += 2*letter_width;
-
-    // O
-    toggle_line(s, Orientation::Horizontal, offset_col, offset_row, letter_width,letter_height);
-    toggle_line(s, Orientation::Vertical, offset_col, offset_row+1, letter_width,letter_height);
-    toggle_line(s, Orientation::Horizontal, offset_col+1, offset_row+letter_height, letter_width-1,letter_height);
-    toggle_line(s, Orientation::Vertical, offset_col+letter_width-1, offset_row+1, letter_width,letter_height-1);
-
-    offset_col += 2*letter_width;
-
-    // N
-    toggle_line(s, Orientation::Vertical, offset_col, offset_row, letter_width,letter_height+1);
-    toggle_line(s, Orientation::Vertical, offset_col+letter_width, offset_row, letter_width,letter_height+1);
-    toggle_line(s, Orientation::Diagonal, offset_col+1, offset_row+1, letter_width,letter_height);
-
-    offset_col += 2*letter_width;
-
-    // W
-    toggle_line(s, Orientation::Vertical, offset_col, offset_row, letter_width,letter_height);
-    toggle_line(s, Orientation::Vertical, offset_col+letter_width, offset_row, letter_width,letter_height+1);
-    toggle_line(s, Orientation::Horizontal, offset_col, offset_row+letter_height, letter_width,letter_height);
-    toggle(s, offset_col+letter_width/2, offset_row+letter_height-1);
-    toggle(s, offset_col+letter_width/2, offset_row+letter_height-2);
-    toggle(s, offset_col+letter_width/2+1, offset_row+letter_height-1);
-    toggle(s, offset_col+letter_width/2+1, offset_row+letter_height-2);
-
-    offset_col += 2*letter_width;
-
-    // A
-    toggle_line(s, Orientation::Vertical, offset_col, offset_row+1, letter_width,letter_height);
-    toggle_line(s, Orientation::Vertical, offset_col+letter_width, offset_row, letter_width,letter_height+1);
-    toggle_line(s, Orientation::Horizontal, offset_col, offset_row, letter_width,letter_height);
-    toggle_line(s, Orientation::Horizontal, offset_col+1, offset_row+letter_height/2, letter_width-1,letter_height);
-
-    offset_col += 2*letter_width;
-
-    // Y
-    toggle(s, offset_col, offset_row);
-    toggle(s, offset_col, offset_row+1);
-    toggle(s, offset_col, offset_row+2);
-    toggle(s, offset_col+letter_height, offset_row);
-    toggle(s, offset_col+letter_height, offset_row+1);
-    toggle(s, offset_col+letter_height, offset_row+2);
-    toggle_line(s, Orientation::Vertical, offset_col+letter_height/2, offset_row+letter_width/2+2, letter_width,letter_height-3);
-    toggle_line(s, Orientation::Horizontal, offset_col, offset_row+letter_height/2, letter_width+2,letter_height-1);
-
-    offset_col += 2*letter_width;
-
-    // S
-    toggle_line(s, Orientation::Horizontal, offset_col, offset_row, letter_width,letter_height);
-    toggle_line(s, Orientation::Horizontal, offset_col, offset_row+letter_height, letter_width,letter_height);
-    toggle_line(s, Orientation::Horizontal, offset_col, offset_row+letter_height/2, letter_width,letter_height);
-    toggle(s, offset_col, offset_row+1);
-    toggle(s, offset_col, offset_row+2);
-    toggle(s, offset_col+letter_width-1, offset_row+4);
-    toggle(s, offset_col+letter_width-1, offset_row+5);
-
-    offset_col += 2*letter_width;
-
-    // T
-    toggle_line(s, Orientation::Horizontal, offset_col, offset_row, letter_width,letter_height);
-    toggle_line(s, Orientation::Vertical, offset_col+letter_width/2, offset_row+1, letter_width,letter_height);
-
-    offset_col += 2*letter_width;
-
-    // E
-    toggle_line(s, Orientation::Horizontal, offset_col, offset_row, letter_width,letter_height);
-    toggle_line(s, Orientation::Vertical, offset_col, offset_row+1, letter_width,letter_height);
-    toggle_line(s, Orientation::Horizontal, offset_col+1, offset_row+letter_height, letter_width-1,letter_height);
-    toggle_line(s, Orientation::Horizontal, offset_col+1, offset_row+letter_height/2, letter_width-2,letter_height);
-
-    Ok(())
 }
 
 enum Orientation {
