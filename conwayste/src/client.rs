/*  Copyright 2017-2019 the Conwayste Developers.
 *
 *  This file is part of conwayste.
 *
 *  conwayste is free software: you can redistribute it and/or modify
 *  it under the terms of the GNU General Public License as published by
 *  the Free Software Foundation, either version 3 of the License, or
 *  (at your option) any later version.
 *
 *  conwayste is distributed in the hope that it will be useful,
 *  but WITHOUT ANY WARRANTY; without even the implied warranty of
 *  MERCHANTABILITY or FITNESS FOR A PARTICULAR PURPOSE.  See the
 *  GNU General Public License for more details.
 *
 *  You should have received a copy of the GNU General Public License
 *  along with conwayste.  If not, see
 *  <http://www.gnu.org/licenses/>. */

extern crate conway;
#[macro_use] extern crate custom_error;
#[macro_use] extern crate downcast_rs;
extern crate env_logger;
extern crate ggez;
#[macro_use] extern crate log;
#[macro_use] extern crate serde;
#[macro_use] extern crate version;
extern crate rand;
extern crate color_backtrace;
#[macro_use] extern crate lazy_static;
extern crate chromatica;

mod config;
mod constants;
mod error;
mod input;
mod menu;
mod network;
mod ui;
mod uilayout;
mod uimanager;
mod video;
mod viewport;

use chrono::Local;
use log::LevelFilter;

use conway::universe::{BigBang, Universe, CellState, Region, PlayerBuilder};
use conway::grids::CharGrid;
use conway::rle::Pattern;
use conway::ConwayResult;

use netwayste::net::NetwaysteEvent;

use ggez::conf;
use ggez::event::*;
use ggez::{GameError, GameResult, Context, ContextBuilder};
use ggez::graphics::{self, Color, DrawParam, Font};
use ggez::nalgebra::{Point2, Vector2};
use ggez::timer;

use std::env;
use std::error::Error;
use std::io::Write; // For env logger
use std::path;
use std::collections::{BTreeMap};

use std::time::Instant;

use constants::{
    CURRENT_PLAYER_ID,
    DEFAULT_SCREEN_HEIGHT,
    DEFAULT_SCREEN_WIDTH,
    DEFAULT_ZOOM_LEVEL,
    DrawStyle,
    FOG_RADIUS,
    GRID_DRAW_STYLE,
    HISTORY_SIZE,
    INTRO_DURATION,
    INTRO_PAUSE_DURATION,
    widget_ids::*,
    colors::*,
};
use input::{MouseAction, ScrollEvent};
use ui::{
    TextField,
    TextInputState,
    UIAction,
    UIError,
    UIResult,
    Widget,
    WidgetID,
};
use uilayout::UILayout;
use uimanager::LayoutManager;


#[derive(Clone, Copy, Debug, Hash, Eq, PartialEq)]
pub enum Screen {
    Intro,   // seconds
    Menu,
    ServerList,
    InRoom,
    Run,          // TODO: break it out more to indicate whether waiting for game or playing game
    Exit,         // We're getting ready to quit the game, WRAP IT UP SON
}

// All game state
struct MainState {
    system_font:         Font,
    screen_stack:        Vec<Screen>,       // Where are we in the game (Intro/Menu Main/Running..)
    uni:                 Universe,          // Things alive and moving here
    intro_uni:           Universe,
    first_gen_was_drawn: bool,              // The purpose of this is to inhibit gen calc until the first draw
    color_settings:      ColorSettings,
    uni_draw_params:     UniDrawParams,
    running:             bool,
    menu_sys:            menu::MenuSystem,
    video_settings:      video::VideoSettings,
    config:              config::Config,
    viewport:            viewport::GridView,
    intro_viewport:      viewport::GridView,
    inputs:              input::InputManager,
    net_worker:          Option<network::ConwaysteNetWorker>,
    recvd_first_resize:  bool,       // work around an apparent ggez bug where the first resize event is bogus

    // Input state
    single_step:         bool,
    arrow_input:         (isize, isize),
    drag_draw:           Option<CellState>,
    toggle_paused_game:  bool,
    current_intro_duration:  f64,

    ui_layout:           UILayout,
}


// Support non-alive/dead/bg colors
struct ColorSettings {
    cell_colors: BTreeMap<CellState, Color>,
    background: Color,
}

impl ColorSettings {
    fn get_color(&self, cell_or_none: Option<CellState>) -> Color {
        match cell_or_none {
            Some(cell) => self.cell_colors[&cell],
            None       => self.background
        }
    }

    fn get_random_color(&self) -> Color {
        use rand::distributions::{IndependentSample, Range};
        let range = Range::new(0.0, 1.0);
        let mut colors = vec![1.0, 2.0, 3.0];
        let mut rng = rand::thread_rng();

        for x in colors.iter_mut() {
            *x = range.ind_sample(&mut rng);
        }
        let mut iter = colors.into_iter();
        Color::new(iter.next().unwrap(), iter.next().unwrap(), iter.next().unwrap(), 1.0)

    }
}

fn init_patterns(s: &mut MainState) -> ConwayResult<()> {
    let _pat = Pattern("10$10b16W$10bW14bW$10bW14bW$10bW14bW$10bW14bW$10bW14bW$10bW14bW$10bW14bW$10bW14bW$10bW$10bW$10bW$10b16W48$100b2A5b2A$100b2A5b2A2$104b2A$104b2A5$122b2Ab2A$121bA5bA$121bA6bA2b2A$121b3A3bA3b2A$126bA!".to_owned());
    //XXX apply to universe, then return Ok
    //XXX return Ok(());
    // TODO: remove the following
    /*
    // R pentomino
    s.uni.toggle(16, 15, 0)?;
    s.uni.toggle(17, 15, 0)?;
    s.uni.toggle(15, 16, 0)?;
    s.uni.toggle(16, 16, 0)?;
    s.uni.toggle(16, 17, 0)?;
    */

    /*
    // Acorn
    s.uni.toggle(23, 19, 0)?;
    s.uni.toggle(24, 19, 0)?;
    s.uni.toggle(24, 17, 0)?;
    s.uni.toggle(26, 18, 0)?;
    s.uni.toggle(27, 19, 0)?;
    s.uni.toggle(28, 19, 0)?;
    s.uni.toggle(29, 19, 0)?;
    */


    // Simkin glider gun
    s.uni.toggle(100, 70, 0)?;
    s.uni.toggle(100, 71, 0)?;
    s.uni.toggle(101, 70, 0)?;
    s.uni.toggle(101, 71, 0)?;

    s.uni.toggle(104, 73, 0)?;
    s.uni.toggle(104, 74, 0)?;
    s.uni.toggle(105, 73, 0)?;
    s.uni.toggle(105, 74, 0)?;

    s.uni.toggle(107, 70, 0)?;
    s.uni.toggle(107, 71, 0)?;
    s.uni.toggle(108, 70, 0)?;
    s.uni.toggle(108, 71, 0)?;

    /* eater
    s.uni.toggle(120, 87, 0)?;
    s.uni.toggle(120, 88, 0)?;
    s.uni.toggle(121, 87, 0)?;
    s.uni.toggle(121, 89, 0)?;
    s.uni.toggle(122, 89, 0)?;
    s.uni.toggle(123, 89, 0)?;
    s.uni.toggle(123, 90, 0)?;
    */

    s.uni.toggle(121, 80, 0)?;
    s.uni.toggle(121, 81, 0)?;
    s.uni.toggle(121, 82, 0)?;
    s.uni.toggle(122, 79, 0)?;
    s.uni.toggle(122, 82, 0)?;
    s.uni.toggle(123, 79, 0)?;
    s.uni.toggle(123, 82, 0)?;
    s.uni.toggle(125, 79, 0)?;
    s.uni.toggle(126, 79, 0)?;
    s.uni.toggle(126, 83, 0)?;
    s.uni.toggle(127, 80, 0)?;
    s.uni.toggle(127, 82, 0)?;
    s.uni.toggle(128, 81, 0)?;

    s.uni.toggle(131, 81, 0)?;
    s.uni.toggle(131, 82, 0)?;
    s.uni.toggle(132, 81, 0)?;
    s.uni.toggle(132, 82, 0)?;

    //Wall in player 0 area!
    let bw = 5; // buffer width

    // right side
    for row in (70-bw)..(83+bw+1) {
        s.uni.set_unchecked(132+bw, row, CellState::Wall);
    }

    // top side
    for col in (100-bw)..109 {
        s.uni.set_unchecked(col, 70-bw, CellState::Wall);
    }
    for col in 114..(132+bw+1) {
        s.uni.set_unchecked(col, 70-bw, CellState::Wall);
    }

    // left side
    for row in (70-bw)..(83+bw+1) {
        s.uni.set_unchecked(100-bw, row, CellState::Wall);
    }

    // bottom side
    for col in (100-bw)..120 {
        s.uni.set_unchecked(col, 83+bw, CellState::Wall);
    }
    for col in 125..(132+bw+1) {
        s.uni.set_unchecked(col, 83+bw, CellState::Wall);
    }

    //Wall in player 1!
    for row in 10..19 {
        s.uni.set_unchecked(25, row, CellState::Wall);
    }
    for col in 10..25 {
        s.uni.set_unchecked(col, 10, CellState::Wall);
    }
    for row in 11..23 {
        s.uni.set_unchecked(10, row, CellState::Wall);
    }
    for col in 11..26 {
        s.uni.set_unchecked(col, 22, CellState::Wall);
    }

    Ok(())
}


// Then we implement the `ggez::game::GameState` trait on it, which
// requires callbacks for creating the game state, updating it each
// frame, and drawing it.
//
// The `GameState` trait also contains callbacks for event handling
// that you can override if you wish, but the defaults are fine.
impl MainState {

    fn new(ctx: &mut Context) -> GameResult<MainState> {
        let universe_width_in_cells  = 256;
        let universe_height_in_cells = 120;
        let intro_universe_width_in_cells  = 256;
        let intro_universe_height_in_cells = 256;

        let mut config = config::Config::new();
        config.load_or_create_default().map_err(|e| {
            let msg = format!("Error while loading config: {:?}", e);
            GameError::FilesystemError(msg)
        })?;

        let mut vs = video::VideoSettings::new();
        graphics::set_resizable(ctx, true)?;

        /* TODO: delete this once we are sure resizable windows are OK.
            vs.gather_display_modes(ctx)?;
            vs.print_resolutions();
        */

        // On first-run, use default supported resolution
        let (w, h) = config.get_resolution();
        vs.set_resolution(ctx, video::Resolution{w, h}, true)?;

        let is_fullscreen = config.get().video.fullscreen;
        vs.is_fullscreen = is_fullscreen;
        vs.update_fullscreen(ctx)?;

        let intro_viewport = viewport::GridView::new(
            DEFAULT_ZOOM_LEVEL,
            intro_universe_width_in_cells,
            intro_universe_height_in_cells);

        let viewport = viewport::GridView::new(
            config.get().gameplay.zoom,
            universe_width_in_cells,
            universe_height_in_cells);

        let mut color_settings = ColorSettings {
            cell_colors: BTreeMap::new(),
            background:  *UNIVERSE_BG_COLOR,
        };
        color_settings.cell_colors.insert(CellState::Dead, *CELL_STATE_DEAD_COLOR);
        if GRID_DRAW_STYLE == DrawStyle::Line {
            // black background - for a "tetris-like" effect
            color_settings.cell_colors.insert(CellState::Alive(None), *CELL_STATE_BG_FILL_HOLLOW_COLOR);
        } else {
            // light background - default setting
            color_settings.cell_colors.insert(CellState::Alive(None), *CELL_STATE_BG_FILL_SOLID_COLOR);
        }
        color_settings.cell_colors.insert(CellState::Alive(Some(0)), *CELL_STATE_ALIVE_PLAYER_0_COLOR);  // 0 is red
        color_settings.cell_colors.insert(CellState::Alive(Some(1)), *CELL_STATE_ALIVE_PLAYER_1_COLOR);  // 1 is blue
        color_settings.cell_colors.insert(CellState::Wall, *CELL_STATE_WALL_COLOR);
        color_settings.cell_colors.insert(CellState::Fog, *CELL_STATE_FOG_COLOR);

        // Note: fixed-width fonts are required!
        let font = Font::new(ctx, path::Path::new("/telegrama_render.ttf"))
                    .map_err(|e| GameError::FilesystemError(format!("Could not load or find font. {:?}", e)))?;

        let bigbang =
        {
            // we're going to have to tear this all out when this becomes a real game
            let player0_writable = Region::new(100, 70, 34, 16);
            let player1_writable = Region::new(0, 0, 80, 80);

            let player0 = PlayerBuilder::new(player0_writable);
            let player1 = PlayerBuilder::new(player1_writable);
            let players = vec![player0, player1];

            BigBang::new()
            .width(universe_width_in_cells)
            .height(universe_height_in_cells)
            .server_mode(true) // TODO will change to false once we get server support up
                               // Currently 'client' is technically both client and server
            .history(HISTORY_SIZE)
            .fog_radius(FOG_RADIUS)
            .add_players(players)
            .birth()
        };

        let intro_universe =
        {
            let player = PlayerBuilder::new(Region::new(0, 0, 256, 256));
            BigBang::new()
                .width(intro_universe_width_in_cells)
                .height(intro_universe_height_in_cells)
                .fog_radius(100)
                .add_players(vec![player])
                .birth()
        };

        let mut config = config::Config::new();
        config.load_or_create_default().map_err(|e| {
            let msg = format!("Error while loading config: {:?}", e);
            GameError::ConfigError(msg)
        })?;

        let ui_layout = UILayout::new(ctx, &config, font.clone());

        // Update universe draw parameters for intro
        let intro_uni_draw_params = UniDrawParams {
            bg_color: graphics::BLACK,
            fg_color: graphics::BLACK,
            player_id: -1,
            draw_counter: true,
        };

        let mut s = MainState {
            screen_stack:        vec![Screen::Intro],
            system_font:         font.clone(),
            uni:                 bigbang.unwrap(),
            intro_uni:           intro_universe.unwrap(),
            first_gen_was_drawn: false,
            uni_draw_params:     intro_uni_draw_params,
            color_settings:      color_settings,
            running:             false,
            menu_sys:            menu::MenuSystem::new(font),
            video_settings:      vs,
            config:              config,
            viewport:            viewport,
            intro_viewport:      intro_viewport,
            inputs:              input::InputManager::new(),
            net_worker:          None,
            recvd_first_resize:  false,
            single_step:         false,
            arrow_input:         (0, 0),
            drag_draw:           None,
            toggle_paused_game:  false,
            current_intro_duration:  0.0,
            ui_layout:           ui_layout,
        };

        init_patterns(&mut s).unwrap();

        init_title_screen(&mut s).unwrap();

        Ok(s)
    }
}

impl EventHandler for MainState {
    fn update(&mut self, ctx: &mut Context) -> GameResult<()> {
        let duration = timer::duration_to_f64(timer::delta(ctx)); // seconds

        self.receive_net_updates()?;

        let current_screen = match self.screen_stack.last() {
            Some(screen) => screen,
            None => panic!("Error in main thread update! Screen_stack is empty!"),
        };

        match current_screen {
            Screen::Intro => {
                // Any key should skip the intro
                if self.inputs.key_info.key.is_some() || (self.current_intro_duration > INTRO_DURATION) {
                    self.screen_stack.pop();
                    self.screen_stack.push(Screen::Menu);

                    // update universe draw params now that intro is gone
                    self.uni_draw_params = UniDrawParams {
                        bg_color: self.color_settings.get_color(None),
                        fg_color: self.color_settings.get_color(Some(CellState::Dead)),
                        player_id: 1, // Current player, TODO sync with Server's CLIENT ID
                        draw_counter: true,
                    };
                } else {
                    self.current_intro_duration += duration;

                    if self.current_intro_duration >= (INTRO_DURATION - INTRO_PAUSE_DURATION) {
                        self.intro_uni.next();
                    }
                }
            }
            Screen::Menu => {
                let mouse_point = self.inputs.mouse_info.position;
                let origin_point = self.inputs.mouse_info.down_position;

                let mouse_action = self.inputs.mouse_info.action;

                let left_mouse_click = mouse_action == Some(MouseAction::Click) && self.inputs.mouse_info.mousebutton == MouseButton::Left;

                let screen = self.get_current_screen();
                if let Some(layer) = LayoutManager::get_top_layer(&mut self.ui_layout, screen) {
                    layer.on_hover(&mouse_point);

                    if let Some(action) = mouse_action {
                        if action == MouseAction::Drag {
                            layer.on_drag(&origin_point, &mouse_point);
                        }
                    }

                    if left_mouse_click {
                        if let Some( (ui_id, ui_action) ) = layer.on_click(&mouse_point) {
<<<<<<< HEAD
                            self.handle_ui_action(ctx, ui_id, ui_action).or_else(|e| -> ConwaysteResult<()> {
                                error!("Failed to handle UI action: {}", e);
=======
                            self.handle_ui_action(ctx, ui_id, ui_action).or_else(|e| -> UIResult<()> {
                                error!("Failed to handle UI action: {:?}", e);
>>>>>>> b57b5c07
                                Ok(())
                            }).unwrap();
                        }
                    }
                }

                self.update_main_menu_selection(ctx)?;
            }
            Screen::Run => {
                // TODO Disable FSP limit until we decide if we need it
                // while timer::check_update_time(ctx, FPS) {
                let mut textfield_under_focus = false;
                if let Some(tf) = TextField::widget_from_screen_and_id(&mut self.ui_layout, Screen::Run, INGAME_PANE1_CHATBOXTEXTFIELD) {
                    match tf.input_state {
                        Some(TextInputState::TextInputComplete) =>  {
                            textfield_under_focus = false;
                            self.handle_user_chat_complete(ctx);
                        }
                        Some(TextInputState::EnteringText) => {
                            textfield_under_focus = true;
                            tf.update(ctx)?;
                        },
                        None => {
                            textfield_under_focus = false;
                            tf.update(ctx)?;
                        },
                    }
                }

                if textfield_under_focus {
                    self.process_text_field_inputs();
                } else {
                    let result = self.process_running_inputs();

                    handle_error!(result,
                        UIError(e) => {
                            error!("Received UI Error in process_running_inputs(). {:?}", e);
                            Ok(())
                        }
                    );
                    let _result = result;
                }

                if self.inputs.mouse_info.mousebutton == MouseButton::Left {
                    let mouse_pos = self.inputs.mouse_info.position;

                    match self.inputs.mouse_info.action {
                        Some(MouseAction::Click) => {
                            self.drag_draw = None;
                        }
                        Some(MouseAction::Drag) => {
                            if let Some(cell) = self.viewport.get_cell(mouse_pos) {
                                // Only make dead cells alive
                                if let Some(cell_state) = self.drag_draw {
                                    self.uni.set(cell.col, cell.row, cell_state, CURRENT_PLAYER_ID);
                                }
                            }
                        }
                        Some(MouseAction::Held) => {
                            if let Some(cell) = self.viewport.get_cell(mouse_pos) {
                                if self.drag_draw.is_none() {
                                    self.drag_draw = self.uni.toggle(cell.col, cell.row, CURRENT_PLAYER_ID).ok();
                                }
                            }
                        }
                        Some(MouseAction::DoubleClick) | None => {} // do nothing
                    }
                }


                let mouse_point = self.inputs.mouse_info.position;
                let screen = self.get_current_screen();

                if let Some(layer) = LayoutManager::get_top_layer(&mut self.ui_layout, screen) {
                    layer.on_hover(&mouse_point);
                }

                if self.single_step {
                    self.running = false;
                }

                if self.first_gen_was_drawn && (self.running || self.single_step) {
                    self.uni.next();     // next generation
                    self.single_step = false;
                }

                if self.toggle_paused_game {
                    self.pause_or_resume_game();
                }

                self.viewport.update(self.arrow_input);
            }
            Screen::InRoom => {
                // TODO implement
                if let Some(_k) = self.inputs.key_info.key {
                    debug!("Leaving InRoom to ServerList");
                    self.screen_stack.pop(); // for testing, go back to main menu so we can get to the game
                }
            }
            Screen::ServerList => {
                if let Some(_k) = self.inputs.key_info.key {
                    debug!("Leaving ServerList to MainMenu");
                    self.screen_stack.pop(); // for testing, go back to main menu so we can get to the game
                }
                // TODO implement
             },
            Screen::Exit => {
               let _ = ggez::event::quit(ctx);
            }
        }

        self.post_update()?;

        Ok(())
    }

    fn draw(&mut self, ctx: &mut Context) -> GameResult<()> {
        graphics::clear(ctx, [0.0, 0.0, 0.0, 1.0].into());

        let current_screen = self.get_current_screen();

        match current_screen {
            Screen::Intro => {
                self.draw_intro(ctx)?;
            }
            Screen::Menu => {
                self.menu_sys.draw_menu(&self.video_settings, ctx, self.first_gen_was_drawn)?;
            }
            Screen::Run => {
                self.draw_universe(ctx)?;
            }
            Screen::InRoom => {
                ui::draw_text(ctx, self.system_font.clone(), *MENU_TEXT_COLOR, String::from("In Room"), &Point2::new(100.0, 100.0))?;
                // TODO
            }
            Screen::ServerList => {
                ui::draw_text(ctx, self.system_font.clone(), *MENU_TEXT_COLOR, String::from("Server List"), &Point2::new(100.0, 100.0))?;
                // TODO
             },
            Screen::Exit => {}
        }

        if let Some(ref mut layers) = LayoutManager::get_screen_layers(&mut self.ui_layout, current_screen) {
            for layer in layers.iter_mut() {
                layer.draw(ctx)?;
            }
        }

        graphics::present(ctx)?;
        timer::yield_now();
        Ok(())
    }

    // Note about coordinates: x and y are "screen coordinates", with the origin at the top left of
    // the screen. x becomes more positive going from left to right, and y becomes more positive
    // going top to bottom.
    // Currently only allow one mouse button event at a time (e.g. left+right click not valid)
    fn mouse_button_down_event(&mut self, _ctx: &mut Context, button: MouseButton, x: f32, y: f32) {
        if self.inputs.mouse_info.mousebutton == MouseButton::Other(0) {
            self.inputs.mouse_info.mousebutton = button;
            self.inputs.mouse_info.down_timestamp = Some(Instant::now());
            self.inputs.mouse_info.action = Some(MouseAction::Held);
            self.inputs.mouse_info.position = Point2::new(x,y);
            self.inputs.mouse_info.down_position = Point2::new(x,y);

            if self.inputs.mouse_info.debug_print {
                debug!("{:?} Down", button);
            }
        }
    }

    fn mouse_motion_event(&mut self, _ctx: &mut Context, x: f32, y: f32, _dx: f32, _dy: f32) {
        self.inputs.mouse_info.position = Point2::new(x, y);

        // Check that a valid mouse button was held down (but no motion yet), or that we are already
        // dragging the mouse. If either case is true, update the action to reflect that the mouse
        // is being dragged around
        if self.inputs.mouse_info.mousebutton != MouseButton::Other(0)
            && (self.inputs.mouse_info.action == Some(MouseAction::Held) || self.inputs.mouse_info.action == Some(MouseAction::Drag)) {
            self.inputs.mouse_info.action = Some(MouseAction::Drag);

            if self.inputs.mouse_info.debug_print {
                debug!("Dragging {:?}, Current Position {:?}, Time Held: {:?}",
                    self.inputs.mouse_info.mousebutton,
                    self.inputs.mouse_info.position,
                    self.inputs.mouse_info.down_timestamp.unwrap().elapsed());
            }
        }
    }

    fn mouse_button_up_event(&mut self, _ctx: &mut Context, button: MouseButton, x: f32, y: f32) {
        // Register as a click if the same mouse button that clicked down is what triggered the event
        if self.inputs.mouse_info.mousebutton == button {
            self.inputs.mouse_info.action = Some(MouseAction::Click);
            self.inputs.mouse_info.position = Point2::new(x, y);

            if self.inputs.mouse_info.debug_print {
                debug!("Clicked {:?}, Current Position {:?}, Time Held: {:?}",
                    button,
                    (x, y),
                    self.inputs.mouse_info.down_timestamp.unwrap().elapsed());
            }
        }

        self.drag_draw = None;   // probably unnecessary because of state.left() check in mouse_motion_event
    }

    /// Vertical scroll:   (y, positive away from and negative toward the user)
    /// Horizontal scroll: (x, positive to the right and negative to the left)
    fn mouse_wheel_event(&mut self, _ctx: &mut Context, _x: f32, y: f32) {
        self.inputs.mouse_info.scroll_event = if y > 0.0 {
                Some(ScrollEvent::ScrollUp)
            } else if y < 0.0 {
                Some(ScrollEvent::ScrollDown)
            } else {
                None
            };

        if self.inputs.mouse_info.debug_print {
            debug!("Wheel Event {:?}", self.inputs.mouse_info.scroll_event);
        }
    }

    fn key_down_event(&mut self, _ctx: &mut Context, keycode: KeyCode, keymod: KeyMods, repeat: bool ) {
        let key_as_int32 = keycode as i32;

        // Winit's KeyCode definition has no perceptible ordering so I'm selectively defining what keys we'll accept...
        // for now at least
        if key_as_int32 < (KeyCode::Numlock as i32)
            || (key_as_int32 >= KeyCode::LAlt as i32 && key_as_int32 <= KeyCode::LWin as i32)
            || (key_as_int32 >= KeyCode::RAlt as i32 && key_as_int32 <= KeyCode::RWin as i32)
            || (key_as_int32 == KeyCode::Equals as i32 || key_as_int32 == KeyCode::Subtract as i32) {
            if self.inputs.key_info.key.is_none() {
                self.inputs.key_info.key = Some(keycode);
            }

            if self.inputs.key_info.key == Some(keycode) {
                self.inputs.key_info.repeating = repeat;
            }

            if self.inputs.key_info.modifier.is_none() {
                match keycode {
                    KeyCode::LControl | KeyCode::LWin | KeyCode::LAlt | KeyCode::LShift |
                    KeyCode::RControl | KeyCode::RWin | KeyCode::RAlt | KeyCode::RShift => {
                        self.inputs.key_info.modifier = Some(keymod);
                    }
                    _ => {} // ignore all other non-standard, non-modifier keys
                }
            }
        }

        if self.inputs.key_info.debug_print {
            debug!("Key_Down K: {:?}, M: {:?}, R: {}", self.inputs.key_info.key, self.inputs.key_info.modifier, self.inputs.key_info.repeating);
        }
    }

    fn key_up_event(&mut self, _ctx: &mut Context, keycode: KeyCode, _keymod: KeyMods) {
        if self.inputs.key_info.modifier.is_some() {
            match keycode {
                KeyCode::LControl | KeyCode::LWin | KeyCode::LAlt | KeyCode::LShift |
                KeyCode::RControl | KeyCode::RWin | KeyCode::RAlt | KeyCode::RShift => {
                    self.inputs.key_info.modifier = None;
                }
                _ => {}, // ignore the non-modifier keys as they're handled below
            }
        }
        self.inputs.key_info.key = None;
        self.inputs.key_info.repeating = false;

        if self.inputs.key_info.debug_print {
            debug!("Key_Up K: {:?}, M: {:?}, R: {}", self.inputs.key_info.key, self.inputs.key_info.modifier, self.inputs.key_info.repeating);
        }
    }

    fn text_input_event(&mut self, _ctx: &mut Context, character: char) {
        // Ignore control characters (like Esc or Del)./
        if character.is_control() {
            return;
        }

        let screen = self.get_current_screen();
        if let Some(tf) = LayoutManager::focused_textfield_mut(&mut self.ui_layout, screen) {
            if tf.input_state.is_some() {
                tf.add_char_at_cursor(character);
            }
        }
    }

    fn resize_event(&mut self, ctx: &mut Context, width: f32, height: f32) {
        if !self.recvd_first_resize {
            // Work around apparent ggez bug -- bogus first resize_event
            debug!("IGNORING resize_event: {}, {}", width, height);
            self.recvd_first_resize = true;
            return;
        }
        debug!("resize_event: {}, {}", width, height);
        let new_rect = graphics::Rect::new(
            0.0,
            0.0,
            width,
            height,
        );
        if self.uni_draw_params.player_id < 0 {
            self.intro_viewport.set_dimensions(width, height);
            self.center_intro_viewport(width, height);
        }
        graphics::set_screen_coordinates(ctx, new_rect).unwrap();
        self.viewport.set_dimensions(width, height);
        if self.video_settings.is_fullscreen {
            debug!("not saving resolution to config because is_fullscreen is true");
        } else {
            self.config.set_resolution(width, height);
        }
        self.video_settings.set_resolution(ctx, video::Resolution{w: width, h: height}, false).unwrap();
    }

    fn quit_event(&mut self, _ctx: &mut Context) -> bool {
        println!("Got quit event!");
        let mut quit = false;
        let current_screen = match self.screen_stack.last() {
            Some(screen) => screen,
            None => panic!("Error in quit_event! Screen_stack is empty!"),
        };

        match current_screen {
            Screen::Run => {
                self.pause_or_resume_game();
            }
            Screen::Menu | Screen::InRoom | Screen::ServerList => {
                // This is currently handled in the menu processing state path as well
            }
            Screen::Exit => {
                quit = true;
            }
            _ => {}
        }

        if quit {
            self.cleanup();
        }

        !quit
    }

}


struct UniDrawParams {
    bg_color: Color,
    fg_color: Color,
    player_id: isize, // Player color >=0, Playerless < 0  // TODO: use Option<usize> instead
    draw_counter: bool,
}

impl MainState {

    fn draw_game_of_life(&self, ctx: &mut Context, universe: &Universe) -> GameResult<()> {

        let viewport = if self.uni_draw_params.player_id >= 0 {
            &self.viewport
        } else {
            // intro
            &self.intro_viewport
        };
        let viewport_rect = viewport.get_rect();

        // grid background
        let rectangle = graphics::Mesh::new_rectangle(ctx,
            GRID_DRAW_STYLE.to_draw_mode(),
            graphics::Rect::new(0.0, 0.0, viewport_rect.w, viewport_rect.h),
            self.uni_draw_params.bg_color)?;
        graphics::draw(ctx, &rectangle, DrawParam::new().dest(viewport_rect.point()))?;

        // grid foreground (dead cells)
        let full_rect = viewport.get_rect_from_origin();

        let image = graphics::Image::solid(ctx, 1u16, graphics::WHITE)?; // 1x1 square
        let mut spritebatch = graphics::spritebatch::SpriteBatch::new(image);

        // grid non-dead cells (walls, players, etc.)
        let visibility = if self.uni_draw_params.player_id >= 0 {
            Some(self.uni_draw_params.player_id as usize)
        } else {
            // used for random coloring in intro
            Some(0)
        };

        universe.each_non_dead_full(visibility, &mut |col, row, state| {
            let color = if self.uni_draw_params.player_id >= 0 {
                self.color_settings.get_color(Some(state))
            } else {
                self.color_settings.get_random_color()
            };

            if let Some(rect) = viewport.window_coords_from_game(viewport::Cell::new(col, row)) {
                let p = graphics::DrawParam::new()
                    .dest(Point2::new(rect.x, rect.y))
                    .scale(Vector2::new(rect.w, rect.h))
                    .color(color);

                spritebatch.add(p);
            }
        });

        if let Some(clipped_rect) = ui::intersection(full_rect, viewport_rect) {
            let origin = graphics::DrawParam::new().dest(Point2::new(0.0, 0.0));
            let rectangle = graphics::Mesh::new_rectangle(ctx, GRID_DRAW_STYLE.to_draw_mode(), clipped_rect,
                                                          self.uni_draw_params.fg_color)?;

            graphics::draw(ctx, &rectangle, origin)?;
            graphics::draw(ctx, &spritebatch, origin)?;
        }

        spritebatch.clear();

        ////////// draw generation counter
        if self.uni_draw_params.draw_counter {
            let gen_counter = universe.latest_gen().to_string();
            ui::draw_text(ctx, self.system_font.clone(), *GEN_COUNTER_COLOR, gen_counter, &Point2::new(0.0, 0.0))?;
        }

        Ok(())
    }

    fn center_intro_viewport(&mut self, win_width: f32, win_height: f32) {
        let grid_width = self.intro_viewport.grid_width();
        let grid_height = self.intro_viewport.grid_height();
        let target_center_x = win_width/2.0 - grid_width/2.0;
        let target_center_y = win_height/2.0 - grid_height/2.0;
        self.intro_viewport.set_origin(Point2::new(target_center_x, target_center_y));
    }

    fn draw_intro(&mut self, ctx: &mut Context) -> GameResult<()>{
        self.draw_game_of_life(ctx, &self.intro_uni)
    }

    fn draw_universe(&mut self, ctx: &mut Context) -> GameResult<()> {
        self.first_gen_was_drawn = true;
        self.draw_game_of_life(ctx, &self.uni)
    }

    fn pause_or_resume_game(&mut self) {
        let cur_menu_state = self.menu_sys.menu_state;
        let current_screen = match self.screen_stack.last() {
            Some(screen) => screen,
            None => panic!("Error in key_down_event! Screen_stack is empty!"),
        };

        match current_screen {
            Screen::Menu => {
                if cur_menu_state == menu::MenuState::MainMenu {
                    self.screen_stack.push(Screen::Run);
                    self.running = true;
                }
            }
            Screen::Run => {
                self.screen_stack.pop();
                self.menu_sys.menu_state = menu::MenuState::MainMenu;
                self.running = false;
            }
            _ => unimplemented!()
        }

        self.toggle_paused_game = false;
    }

    /// Handles keyboard and mouse input stored in `self.inputs` by the ggez callbacks. This is
    /// called from update() when we are in the Run screen, and the focus is not captured by, for
    /// example, a text dialog.
    fn process_running_inputs(&mut self) -> Result<(), Box<dyn Error>> {
        let keycode;

        if let Some(k) = self.inputs.key_info.key {
            keycode = k;
        } else {
            return Ok(());
        }

        match keycode {
            KeyCode::Return => {
                if let Some(tf) = TextField::widget_from_screen_and_id(&mut self.ui_layout, Screen::Run, INGAME_PANE1_CHATBOXTEXTFIELD) {
                    if tf.input_state.is_none() {
                        if let Some(layer) = LayoutManager::get_top_layer(&mut self.ui_layout, Screen::Run) {
                            layer.enter_focus(INGAME_PANE1_CHATBOXTEXTFIELD)?;
                        }
                    }
                }
            }
            KeyCode::R => {
                if !self.inputs.key_info.repeating {
                    self.running = !self.running;
                }
            }
            KeyCode::Space => {
                self.single_step = true;
            }
            KeyCode::Up => {
                self.arrow_input = (0, -1);
            }
            KeyCode::Down => {
                self.arrow_input = (0, 1);
            }
            KeyCode::Left => {
                self.arrow_input = (-1, 0);
            }
            KeyCode::Right => {
                self.arrow_input = (1, 0);
            }
            KeyCode::Add | KeyCode::Equals => {
                self.viewport.adjust_zoom_level(viewport::ZoomDirection::ZoomIn);
                let cell_size = self.viewport.get_cell_size();
                self.config.modify(|settings| {
                    settings.gameplay.zoom = cell_size;
                });
            }
            KeyCode::Minus | KeyCode::Subtract => {
                self.viewport.adjust_zoom_level(viewport::ZoomDirection::ZoomOut);
                let cell_size = self.viewport.get_cell_size();
                self.config.modify(|settings| {
                    settings.gameplay.zoom = cell_size;
                });
            }
            KeyCode::D => {
                // TODO: do something with this debug code
                let visibility = None;  // can also do Some(player_id)
                let pat = self.uni.to_pattern(visibility);
                println!("PATTERN DUMP:\n{}", pat.0);
            }
            KeyCode::Escape => {
                self.toggle_paused_game = true;
            }
            _ => {
                println!("Unrecognized keycode {:?}", keycode);
            }
        }
        Ok(())
    }

    fn process_menu_inputs(&mut self) {
        let keycode;

        if let Some(k) = self.inputs.key_info.key {
            keycode = k;
        } else {
            return;
        }

        match keycode {
            KeyCode::Up => {
                self.arrow_input = (0, -1);
            }
            KeyCode::Down => {
                self.arrow_input = (0, 1);
            }
            KeyCode::Left => {
                self.arrow_input = (-1, 0);
            }
            KeyCode::Right => {
                self.arrow_input = (1, 0);
            }
            _ => {}
        }
    }

    fn process_text_field_inputs(&mut self) {
        let keycode;

        if let Some(k) = self.inputs.key_info.key {
            keycode = k;
        } else {
            return;
        }

        let screen = self.get_current_screen();

        match keycode {
            KeyCode::Return => {
                if let Some(tf) = LayoutManager::focused_textfield_mut(&mut self.ui_layout, screen) {
                    tf.input_state = Some(TextInputState::TextInputComplete);
                }
            }
            KeyCode::Escape => {
                if let Some(layer) = LayoutManager::get_top_layer(&mut self.ui_layout, screen) {
                    layer.exit_focus();
                }
            }
            KeyCode::Back => {
                if let Some(tf) = LayoutManager::focused_textfield_mut(&mut self.ui_layout, screen) {
                    if let Some(TextInputState::EnteringText) = tf.input_state {
                        tf.remove_left_of_cursor();
                    }
                }
            }
            KeyCode::Delete => {
                if let Some(tf) = LayoutManager::focused_textfield_mut(&mut self.ui_layout, screen) {
                    if let Some(TextInputState::EnteringText) = tf.input_state {
                        tf.remove_right_of_cursor();
                    }
                }
            }
            KeyCode::Left => {
                if let Some(tf) = LayoutManager::focused_textfield_mut(&mut self.ui_layout, screen) {
                    if let Some(TextInputState::EnteringText) = tf.input_state {
                        tf.move_cursor_left();
                    }
                }
            },
            KeyCode::Right => {
                if let Some(tf) = LayoutManager::focused_textfield_mut(&mut self.ui_layout, screen) {
                    if let Some(TextInputState::EnteringText) = tf.input_state {
                        tf.move_cursor_right();
                    }
                }
            }
            KeyCode::Home => {
                if let Some(tf) = LayoutManager::focused_textfield_mut(&mut self.ui_layout, screen) {
                    if let Some(TextInputState::EnteringText) = tf.input_state {
                        tf.cursor_home();
                    }
                }
            }
            KeyCode::End => {
                if let Some(tf) = LayoutManager::focused_textfield_mut(&mut self.ui_layout, screen) {
                    if let Some(TextInputState::EnteringText) = tf.input_state {
                        tf.cursor_end();
                    }
                }
            }
            _ => {} // do nothing for now
        }
    }

    fn update_main_menu_selection(&mut self, ctx: &mut Context) -> GameResult<()> {
        self.process_menu_inputs();

        ////////////////////////////////////////
        //// Directional Key / Menu movement
        ////////////////////////////////////////
        if self.arrow_input != (0,0) && self.inputs.key_info.key.is_some() {
            // move selection accordingly
            let (_,y) = self.arrow_input;
            {
                let container = self.menu_sys.get_menu_container_mut();
                let mainmenu_md = container.get_metadata();
                mainmenu_md.adjust_index(y);
            }
            self.menu_sys.get_controls().set_menu_key_pressed(true);
        }
        else {
            /////////////////////////
            //// Non-Arrow key was pressed
            //////////////////////////
            if let Some(k) = self.inputs.key_info.key {
                let escape_key_pressed = k == KeyCode::Escape && !self.inputs.key_info.repeating;
                let return_key_pressed = k == KeyCode::Return && !self.inputs.key_info.repeating;

                if !escape_key_pressed && !return_key_pressed {
                    return Ok(());
                }

                let mut id = {
                    let container = self.menu_sys.get_menu_container();
                    let index = container.get_menu_item_index();
                    let menu_item_list = container.get_menu_item_list();
                    let menu_item = menu_item_list.get(index).unwrap();
                    menu_item.id
                };

                if escape_key_pressed {
                    id = menu::MenuItemIdentifier::ReturnToPreviousMenu;
                }

                match self.menu_sys.menu_state {
                    menu::MenuState::MainMenu => {
                        if !escape_key_pressed {
                            match id {
                                menu::MenuItemIdentifier::Connect => {
                                    if self.net_worker.is_some() {
                                        info!("already connected! Reconnecting...");
                                    }
                                    let mut net_worker = network::ConwaysteNetWorker::new();
                                    net_worker.connect(self.config.get().user.name.clone());
                                    info!("Connecting...");
                                    self.net_worker = Some(net_worker);

                                }
                                menu::MenuItemIdentifier::StartGame => {
                                    self.pause_or_resume_game();
                                }
                                menu::MenuItemIdentifier::ExitGame => {
                                    self.screen_stack.push(Screen::Exit);
                                }
                                menu::MenuItemIdentifier::Options => {
                                    self.menu_sys.menu_state = menu::MenuState::Options;
                                }
                                _ => {}
                            }
                        }
                    }
                    menu::MenuState::Options => {
                        match id {
                            menu::MenuItemIdentifier::VideoSettings => {
                                if !escape_key_pressed {
                                    self.menu_sys.menu_state = menu::MenuState::Video;
                                }
                            }
                            menu::MenuItemIdentifier::AudioSettings => {
                                if !escape_key_pressed {
                                    self.menu_sys.menu_state = menu::MenuState::Audio;
                                }
                            }
                            menu::MenuItemIdentifier::GameplaySettings => {
                                if !escape_key_pressed {
                                    self.menu_sys.menu_state = menu::MenuState::Gameplay;
                                }
                            }
                            menu::MenuItemIdentifier::ReturnToPreviousMenu => {
                                    self.menu_sys.menu_state = menu::MenuState::MainMenu;
                            }
                            _ => {}
                        }
                    }
                    menu::MenuState::Audio => {
                        match id {
                            menu::MenuItemIdentifier::ReturnToPreviousMenu => {
                                self.menu_sys.menu_state = menu::MenuState::Options;
                            }
                            _ => {
                                if !escape_key_pressed { }
                            }
                        }
                    }
                    menu::MenuState::Gameplay => {
                        match id {
                            menu::MenuItemIdentifier::ReturnToPreviousMenu => {
                                self.menu_sys.menu_state = menu::MenuState::Options;
                            }
                            _ => {
                                if !escape_key_pressed { }
                            }
                        }
                    }
                    menu::MenuState::Video => {
                        match id {
                            menu::MenuItemIdentifier::ReturnToPreviousMenu => {
                                self.menu_sys.menu_state = menu::MenuState::Options;
                            }
                            menu::MenuItemIdentifier::Fullscreen => {
                                if !escape_key_pressed {
                                    // toggle
                                    let is_fullscreen = !self.video_settings.is_fullscreen;
                                    self.video_settings.is_fullscreen = is_fullscreen;
                                    // actually update screen based on what we toggled
                                    self.video_settings.update_fullscreen(ctx).unwrap(); // TODO: rollback if fail
                                    // save to persistent config storage
                                    self.config.modify(|settings| {
                                        settings.video.fullscreen = is_fullscreen;
                                    });
                                }
                            }
                            menu::MenuItemIdentifier::Resolution => {
                                // NO-OP; menu item is effectively read-only
                                /*
                                if !escape_key_pressed {
                                    self.video_settings.advance_to_next_resolution(ctx);

                                    // Update the configuration file and resize the viewing
                                    // screen
                                    let (w,h) = self.video_settings.get_resolution();
                                    self.config.set_resolution(w, h);
                                    self.viewport.set_dimensions(w, h);
                                }
                                */
                            }
                            _ => {}
                        }
                    }
                }
            }
        }
        Ok(())
    }

    // update
    fn receive_net_updates(&mut self) -> GameResult<()> {
        if self.net_worker.is_none() {
            return Ok(());
        }

        let mut incoming_messages = vec![];

        let net_worker = self.net_worker.as_mut().unwrap();
        for e in net_worker.try_receive().into_iter() {
            match e {
                NetwaysteEvent::LoggedIn(server_version) => {
                    info!("Logged in! Server version: v{}", server_version);
                    self.screen_stack.push(Screen::ServerList); // XXX
                    // do other stuff
                    net_worker.try_send(NetwaysteEvent::List);
                    net_worker.try_send(NetwaysteEvent::JoinRoom("room".to_owned()));
                }
                NetwaysteEvent::JoinedRoom(room_name) => {
                    println!("Joined Room: {}", room_name);
                    self.screen_stack.push(Screen::InRoom); // XXX
                }
                NetwaysteEvent::PlayerList(list) => {
                    println!("PlayerList: {:?}",list);
                }
                NetwaysteEvent::RoomList(list) => {
                    println!("RoomList: {:?}",list);
                }
                NetwaysteEvent::UniverseUpdate => {
                    println!("Universe update");
                }
                NetwaysteEvent::ChatMessages(msgs) => {
                    for m in msgs {
                        let msg = format!("{}: {}", m.0, m.1);
                        println!("{:?}", m); // print to stdout for dbg

                        incoming_messages.push(msg);
                    }
                }
                NetwaysteEvent::LeftRoom => {
                    println!("Left Room");
                }
                NetwaysteEvent::BadRequest(error) => {
                    println!("Server responded with Bad Request: {:?}", error);
                }
                NetwaysteEvent::ServerError(error) => {
                    println!("Server encountered an error: {:?}", error);
                }
                _ => {
                    panic!("Development panic: Unexpected NetwaysteEvent during netwayste receive update: {:?}", e);
                }
            }
        }

        for msg in incoming_messages {
            if let Some(cb) = LayoutManager::chatbox_from_id(&mut self.ui_layout, INGAME_PANE1_CHATBOX) {
                cb.add_message(msg);
            }
        }

        Ok(())
    }

    fn post_update(&mut self) -> GameResult<()> {
        if let Some(action) = self.inputs.mouse_info.action {
            match action {
                MouseAction::Click => {
                    self.inputs.mouse_info.down_timestamp = None;
                    self.inputs.mouse_info.action = None;
                    self.inputs.mouse_info.mousebutton = MouseButton::Other(0);
                    self.inputs.mouse_info.down_position = Point2::new(0.0, 0.0);
                }
                MouseAction::Drag | MouseAction::Held | MouseAction::DoubleClick => {}
            }
        }
        self.inputs.mouse_info.scroll_event = None;

        if self.inputs.key_info.key.is_some() {
            self.inputs.key_info.key = None;
        }

        self.arrow_input = (0, 0);

        // Flush config
        self.config.flush().map_err(|e| {
            GameError::FilesystemError(format!("Error while flushing config: {:?}", e))
        })?;

        Ok(())
    }

    // Clean up before we quit
    fn cleanup(&mut self) {
        if self.config.is_dirty() {
            self.config.force_flush().unwrap_or_else(|e| {
                error!("Failed to flush config on exit: {:?}", e);
            });
        }
    }

    fn handle_ui_action(&mut self, ctx: &mut Context, widget_id: WidgetID, action: UIAction) -> UIResult<()> {
        match widget_id {
            MAINMENU_PANE1_BUTTONYES
            | MAINMENU_PANE1_BUTTONNO
            | MAINMENU_TESTBUTTON  => {
                match action {
                    UIAction::ScreenTransition(s) => {
                        self.screen_stack.push(s);
                    }
                    _ => {
                        return Err(Box::new(UIError::InvalidAction{
                            reason: format!("Widget: {:?}, Action: {:?}", widget_id, action)
                        }));
                    }
                }
            },
            MAINMENU_TESTCHECKBOX => {
                match action {
                    UIAction::Toggle(enabled) => {
                        self.config.modify(|settings| {
                            settings.video.fullscreen = enabled;
                        });
                        self.video_settings.is_fullscreen = enabled;
                        self.video_settings.update_fullscreen(ctx).unwrap(); // TODO: need ConwaysteError variant
                    }
                    _ => {
                        return Err(Box::new(UIError::InvalidAction{
                            reason: format!("Widget: {:?}, Action: {:?}", widget_id, action)
                        }));
                     }
                }
            },
            MAINMENU_PANE1
            | MAINMENU_LAYER1
            | INGAME_LAYER1
            | INGAME_PANE1 => {
                return Err(Box::new(UIError::ActionRestricted{
                    reason: format!("Widget: {:?} is either a Pane or Layer element. Actions are not allowed for Widgets of these types.", widget_id)
                }));
            },
            ui::WidgetID(_) => {},
        }

        Ok(())
    }

    fn handle_user_chat_complete(&mut self, _ctx: &mut Context) {
        let username = self.config.get().user.name.clone();
        let mut msg = String::new();

        if let Some(tf) = TextField::widget_from_screen_and_id(&mut self.ui_layout, Screen::Run, INGAME_PANE1_CHATBOXTEXTFIELD) {
            if let Some(m) = tf.text() {
                msg = format!("{}: {}", username, m);
            }
            tf.input_state = None;
            tf.clear();
        }

        if !msg.is_empty() {
            if let Some(cb) = LayoutManager::chatbox_from_id(&mut self.ui_layout, INGAME_PANE1_CHATBOX) {
                cb.add_message(msg.clone());

                if let Some(ref mut netwayste) = self.net_worker {
                    netwayste.try_send(NetwaysteEvent::ChatMessage(msg));
                }
            }
        }
    }

    fn get_current_screen(&self) -> Screen {
        match self.screen_stack.last() {
            Some(screen) => *screen,
            None => panic!("Error in main thread draw! Screen_stack is empty!"),
        }
    }

}

enum Orientation {
    Vertical,
    Horizontal,
    Diagonal
}

// Toggle a horizontal, vertical, or diagonal line, as player with index 0. This is only used for
// the intro currently. Part or all of the line can be outside of the Universe; if this is the
// case, only the parts inside the Universe are toggled.
fn toggle_line(s: &mut MainState, orientation: Orientation, col: isize, row: isize, width: isize, height: isize) {
    let player_id = 0;   // hardcode player ID, since this is just for the intro
    match orientation {
        Orientation::Vertical => {
            for r in row..(height + row) {
                if col < 0 || r < 0 { continue }
                let _ = s.intro_uni.toggle(col as usize, r as usize, player_id);  // `let _ =`, because we don't care about errors
            }
        }
        Orientation::Horizontal => {
            for c in col..(width + col) {
                if c < 0 || row < 0 { continue }
                let _ = s.intro_uni.toggle(c as usize, row as usize, player_id);
            }
        }
        Orientation::Diagonal => {
            for x in 0..(width - 1) {
                let c: isize = col+x;
                let r: isize = row+x;
                if c < 0 || r < 0 { continue; }
                let _ = s.intro_uni.toggle(c as usize, r as usize, player_id);
            }
        }
    }
}

// TODO: this should really have "intro" in its name!
fn init_title_screen(s: &mut MainState) -> Result<(), ()> {

    // 1) Calculate width and height of rectangle which represents the intro logo
    // 2) Determine height and width of the window
    // 3) Center it
    // 4) get offset for row and column to draw at

    let player_id = 0;   // hardcoded for this intro

    let letter_width = 5;
    let letter_height = 6;

    // 9 letters; account for width and spacing
    let logo_width = 9*5 + 9*5;
    let logo_height = letter_height;

    let uni_width = s.intro_uni.width() as isize;
    let uni_height = s.intro_uni.height() as isize;

    let mut offset_col = uni_width/2  - logo_width/2;
    let     offset_row = uni_height/2 - logo_height/2;

    let toggle = |s_: &mut MainState, col: isize, row: isize| {
        if col >= 0 || row >= 0 {
            let _ = s_.intro_uni.toggle(col as usize, row as usize, player_id); // we don't care if an error is returned
        }
    };

    // C
    toggle_line(s, Orientation::Horizontal, offset_col, offset_row, letter_width,letter_height);
    toggle_line(s, Orientation::Vertical, offset_col, offset_row+1, letter_width,letter_height);
    toggle_line(s, Orientation::Horizontal, offset_col+1, offset_row+letter_height, letter_width-1,letter_height);

    offset_col += 2*letter_width;

    // O
    toggle_line(s, Orientation::Horizontal, offset_col, offset_row, letter_width,letter_height);
    toggle_line(s, Orientation::Vertical, offset_col, offset_row+1, letter_width,letter_height);
    toggle_line(s, Orientation::Horizontal, offset_col+1, offset_row+letter_height, letter_width-1,letter_height);
    toggle_line(s, Orientation::Vertical, offset_col+letter_width-1, offset_row+1, letter_width,letter_height-1);

    offset_col += 2*letter_width;

    // N
    toggle_line(s, Orientation::Vertical, offset_col, offset_row, letter_width,letter_height+1);
    toggle_line(s, Orientation::Vertical, offset_col+letter_width, offset_row, letter_width,letter_height+1);
    toggle_line(s, Orientation::Diagonal, offset_col+1, offset_row+1, letter_width,letter_height);

    offset_col += 2*letter_width;

    // W
    toggle_line(s, Orientation::Vertical, offset_col, offset_row, letter_width,letter_height);
    toggle_line(s, Orientation::Vertical, offset_col+letter_width, offset_row, letter_width,letter_height+1);
    toggle_line(s, Orientation::Horizontal, offset_col, offset_row+letter_height, letter_width,letter_height);
    toggle(s, offset_col+letter_width/2, offset_row+letter_height-1);
    toggle(s, offset_col+letter_width/2, offset_row+letter_height-2);
    toggle(s, offset_col+letter_width/2+1, offset_row+letter_height-1);
    toggle(s, offset_col+letter_width/2+1, offset_row+letter_height-2);

    offset_col += 2*letter_width;

    // A
    toggle_line(s, Orientation::Vertical, offset_col, offset_row+1, letter_width,letter_height);
    toggle_line(s, Orientation::Vertical, offset_col+letter_width, offset_row, letter_width,letter_height+1);
    toggle_line(s, Orientation::Horizontal, offset_col, offset_row, letter_width,letter_height);
    toggle_line(s, Orientation::Horizontal, offset_col+1, offset_row+letter_height/2, letter_width-1,letter_height);

    offset_col += 2*letter_width;

    // Y
    toggle(s, offset_col, offset_row);
    toggle(s, offset_col, offset_row+1);
    toggle(s, offset_col, offset_row+2);
    toggle(s, offset_col+letter_height, offset_row);
    toggle(s, offset_col+letter_height, offset_row+1);
    toggle(s, offset_col+letter_height, offset_row+2);
    toggle_line(s, Orientation::Vertical, offset_col+letter_height/2, offset_row+letter_width/2+2, letter_width,letter_height-3);
    toggle_line(s, Orientation::Horizontal, offset_col, offset_row+letter_height/2, letter_width+2,letter_height-1);

    offset_col += 2*letter_width;

    // S
    toggle_line(s, Orientation::Horizontal, offset_col, offset_row, letter_width,letter_height);
    toggle_line(s, Orientation::Horizontal, offset_col, offset_row+letter_height, letter_width,letter_height);
    toggle_line(s, Orientation::Horizontal, offset_col, offset_row+letter_height/2, letter_width,letter_height);
    toggle(s, offset_col, offset_row+1);
    toggle(s, offset_col, offset_row+2);
    toggle(s, offset_col+letter_width-1, offset_row+4);
    toggle(s, offset_col+letter_width-1, offset_row+5);

    offset_col += 2*letter_width;

    // T
    toggle_line(s, Orientation::Horizontal, offset_col, offset_row, letter_width,letter_height);
    toggle_line(s, Orientation::Vertical, offset_col+letter_width/2, offset_row+1, letter_width,letter_height);

    offset_col += 2*letter_width;

    // E
    toggle_line(s, Orientation::Horizontal, offset_col, offset_row, letter_width,letter_height);
    toggle_line(s, Orientation::Vertical, offset_col, offset_row+1, letter_width,letter_height);
    toggle_line(s, Orientation::Horizontal, offset_col+1, offset_row+letter_height, letter_width-1,letter_height);
    toggle_line(s, Orientation::Horizontal, offset_col+1, offset_row+letter_height/2, letter_width-2,letter_height);

    Ok(())
}



// Now our main function, which does three things:
//
// * First, create a new `ggez::conf::Conf`
// object which contains configuration info on things such
// as screen resolution and window title,
// * Second, create a `ggez::game::Game` object which will
// do the work of creating our MainState and running our game,
// * then just call `game.run()` which runs the `Game` mainloop.
pub fn main() {
    env_logger::Builder::new()
        .format(|buf, record| {
            writeln!(buf,
                "{} [{:5}] - {}",
                Local::now().format("%a %Y-%m-%d %H:%M:%S%.6f"),
                record.level(),
                record.args(),
            )
        })
        .filter(None, LevelFilter::Trace)
        .filter(Some("futures"), LevelFilter::Off)
        .filter(Some("tokio_core"), LevelFilter::Off)
        .filter(Some("tokio_reactor"), LevelFilter::Off)
        .filter(Some("conway"), LevelFilter::Off)
        .filter(Some("ggez"), LevelFilter::Off)
        .filter(Some("gfx_device_gl"), LevelFilter::Off)
        .init();

    color_backtrace::install();

    let mut cb = ContextBuilder::new("conwayste", "Aaronm04|Manghi")
        .window_setup(conf::WindowSetup::default()
                      .title(format!("{} {} {}", "💥 conwayste", version!().to_owned(),"💥").as_str())
                      .icon("//conwayste.ico")
                      .vsync(true)
                      )
        .window_mode(conf::WindowMode::default()
                      .dimensions(DEFAULT_SCREEN_WIDTH, DEFAULT_SCREEN_HEIGHT)
                      .resizable(false)
                     );

    if let Ok(manifest_dir) = env::var("CARGO_MANIFEST_DIR") {
        let mut path = path::PathBuf::from(manifest_dir);
        path.push("resources");
        println!("Adding path {:?}", path);
        cb = cb.add_resource_path(path);
    } else {
        println!("Not building from cargo? Okie dokie.");
    }

    let (ctx, events_loop) = &mut cb.build().unwrap_or_else(|e| {
        error!("ContextBuilter failed: {:?}", e);
        std::process::exit(1);
    });

    match MainState::new(ctx) {
        Err(e) => {
            println!("Could not load Conwayste!");
            println!("Error: {}", e);
        }
        Ok(ref mut game) => {
            let result = run(ctx, events_loop, game);
            if let Err(e) = result {
                println!("Error encountered while running game: {}", e);
            } else {
                println!("Game exited cleanly.");
            }
        }
    }
}<|MERGE_RESOLUTION|>--- conflicted
+++ resolved
@@ -482,13 +482,8 @@
 
                     if left_mouse_click {
                         if let Some( (ui_id, ui_action) ) = layer.on_click(&mouse_point) {
-<<<<<<< HEAD
-                            self.handle_ui_action(ctx, ui_id, ui_action).or_else(|e| -> ConwaysteResult<()> {
+                            self.handle_ui_action(ctx, ui_id, ui_action).or_else(|e| -> UIResult<()> {
                                 error!("Failed to handle UI action: {}", e);
-=======
-                            self.handle_ui_action(ctx, ui_id, ui_action).or_else(|e| -> UIResult<()> {
-                                error!("Failed to handle UI action: {:?}", e);
->>>>>>> b57b5c07
                                 Ok(())
                             }).unwrap();
                         }
