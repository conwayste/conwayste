--- conflicted
+++ resolved
@@ -872,13 +872,8 @@
         spritebatch.clear();
 
         ////////// draw generation counter
-<<<<<<< HEAD
-        if draw_params.draw_counter {
+        if self.uni_draw_params.draw_counter {
             let gen_counter = universe.latest_gen().to_string();
-=======
-        if self.uni_draw_params.draw_counter {
-            let gen_counter_str = universe.latest_gen().to_string();
->>>>>>> fdff93bd
             let color = Color::new(1.0, 0.0, 0.0, 1.0);
             ui::draw_text(ctx, Rc::clone(&self.system_font), color, gen_counter, &Point2::new(0.0, 0.0))?;
         }
