--- conflicted
+++ resolved
@@ -15,12 +15,6 @@
  *  You should have received a copy of the GNU General Public License
  *  along with libconway.  If not, see <http://www.gnu.org/licenses/>. */
 
-<<<<<<< HEAD
-custom_error! {pub ConwaysteError
-    InvalidUIAction {reason: String} = "ConwaysteError::InvalidUIAction(reason={reason})",
-    NoAssociatedUIAction{reason: String} = "ConwaysteError::NoAssociatedUIAction(reason={reason})"
-}
-=======
 /// A macro inspired by Go's Type Switch
 ///
 /// [See the Go documentation for additional details.](https://tour.golang.org/methods/16])
@@ -68,7 +62,6 @@
             });
         )*
    };
->>>>>>> b57b5c07
 
    ($input:ident, $type:ty $(, $matcher:ident ($var:ident) => $result:expr)*) => {
         $(
