/*  Copyright 2019 the Conwayste Developers.
 *
 *  This file is part of conwayste.
 *
 *  conwayste is free software: you can redistribute it and/or modify
 *  it under the terms of the GNU General Public License as published by
 *  the Free Software Foundation, either version 3 of the License, or
 *  (at your option) any later version.
 *
 *  conwayste is distributed in the hope that it will be useful,
 *  but WITHOUT ANY WARRANTY; without even the implied warranty of
 *  MERCHANTABILITY or FITNESS FOR A PARTICULAR PURPOSE.  See the
 *  GNU General Public License for more details.
 *
 *  You should have received a copy of the GNU General Public License
 *  along with conwayste.  If not, see
 *  <http://www.gnu.org/licenses/>. */

use ggez::graphics::{self, Color, Rect, DrawMode, DrawParam};
use ggez::nalgebra::{Point2, Vector2};
use ggez::{Context, GameResult};

use super::{
    BoxedWidget,
    widget::Widget,
    common::{within_widget},
    UIAction,
    UIError, UIResult,
    WidgetID
};

use crate::constants::colors::*;

pub struct Pane {
    id: WidgetID,
    z_index: usize,
    pub dimensions: Rect,
    pub widgets: Vec<BoxedWidget>,
    pub hover: bool,
    pub floating: bool, // can the window be dragged around?
    pub previous_pos: Option<Point2<f32>>,
    pub border: f32,
    pub bg_color: Option<Color>,

    // might need something to track mouse state to see if we are still clicked within the
    // boundaries of the pane in the dragging case
}

/// A container of one or more widgets
impl Pane {
    /// Specify the unique widget identifer for the pane, and its dimensional bounds
    pub fn new(widget_id: WidgetID, dimensions: Rect) -> Self {
        Pane {
            id: widget_id,
            z_index: 0,
            dimensions: dimensions,
            widgets: vec![],
            hover: false,
            floating: true,
            previous_pos: None,
            border: 1.0,
            bg_color: None,
        }
    }

    /// Add a widget to the pane
<<<<<<< HEAD
    pub fn add(&mut self, mut widget: BoxedWidget) -> UIResult<()> {
        if self.widgets.iter().filter(|&w| w.id() == widget.id()).next().is_some() {
            return Err(Box::new(UIError::WidgetIDCollision {
                reason: format!("Widget of {:?} already exists in the Pane of {:?}", widget.id(), self.id())
            }));
        }

        let mut dims = widget.size();
=======
    pub fn add(&mut self, mut widget: Box<dyn Widget>) -> UIResult<()> {
        let mut dims = widget.rect();
>>>>>>> a780d032
        // Widget-to-be-added's coordinates are with respect to the Pane's origin
        dims.translate(self.dimensions.point());

        if dims.w > self.dimensions.w || dims.h > self.dimensions.h {
            return Err(Box::new(UIError::InvalidDimensions {
                reason: format!("Widget of {:?} is larger than Pane of {:?}", widget.id(), self.id)
            }));
        }

        if dims.right() > self.dimensions.right()
        || dims.left() < self.dimensions.left()
        || dims.top() < self.dimensions.top()
        || dims.bottom() > self.dimensions.bottom() {
            println!("{:?} Dims: {:?}", widget.id(), dims);
            println!("Pane: {:?}", self.dimensions);
            return Err(Box::new(UIError::InvalidDimensions {
                reason: format!("Widget of {:?} is not fully enclosed by Pane of {:?}", widget.id(), self.id)
            }));
        }

        widget.set_rect(dims)?;
        self.widgets.push(widget);
        Ok(())
    }

    pub fn get_widget_ids(&self) -> Vec<WidgetID> {
        let mut id_list = vec![];

        for w in self.widgets.iter() {
            id_list.push(w.id());

            if let Some(sub_pane) = downcast_widget!(w, Pane) {
                id_list.extend(sub_pane.get_widget_ids().iter());
            }
        }
        return id_list;
    }

    /*
    // TODO: Currently used to reset previous position on mouse release after dragging completes.
    //      Re-evaluate design if this is the best way to do it. See issue #71 (dragging).
    pub fn update(&mut self, is_mouse_released: bool) {
        if is_mouse_released {
            self.previous_pos = None;
        }
    }
    */
}

impl Widget for Pane {
    fn id(&self) -> WidgetID {
        self.id
    }

<<<<<<< HEAD
    fn z_index(&self) -> usize {
        self.z_index
    }

    fn size(&self) -> Rect {
=======
    fn rect(&self) -> Rect {
>>>>>>> a780d032
        self.dimensions
    }

    fn set_rect(&mut self, new_dims: Rect) -> UIResult<()> {
        if new_dims.w == 0.0 || new_dims.h == 0.0 {
            return Err(Box::new(UIError::InvalidDimensions{
                reason: format!("Cannot set the size of a Pane {:?} to a width or height of zero", self.id())
            }));
        }

        self.dimensions = new_dims;
        Ok(())
    }

    fn position(&self) -> Point2<f32> {
        self.dimensions.point().into()
    }

    fn set_position(&mut self, x: f32, y: f32) {
        self.dimensions.x = x;
        self.dimensions.y = y;
    }

    fn size(&self) -> (f32, f32) {
        (self.dimensions.w, self.dimensions.h)
    }

    fn set_size(&mut self, w: f32, h: f32) -> UIResult<()> {
        if w == 0.0 || h == 0.0 {
            return Err(Box::new(UIError::InvalidDimensions {
                reason: format!("Cannot set the width or height of Pane {:?} to zero", self.id())
            }));
        }

        self.dimensions.w = w;
        self.dimensions.h = h;

        Ok(())
    }

    fn translate(&mut self, dest: Vector2<f32>)
    {
        self.dimensions.translate(dest);
    }

    fn on_hover(&mut self, point: &Point2<f32>) {
        self.hover = within_widget(point, &self.dimensions);
        for w in self.widgets.iter_mut() {
            w.on_hover(point);
        }
    }

    fn on_click(&mut self, point: &Point2<f32>) -> Option<(WidgetID, UIAction)> {
        let hover = self.hover;
        self.hover = false;

        if hover {
            for w in self.widgets.iter_mut() {
                if within_widget(point, &w.rect()) {
                    let ui_action = w.on_click(point);
                    if ui_action.is_some() {
                        return ui_action;
                    }
                }
            }
        }
        None
    }


    /* TODO: fix all the drag issues
    /// original_pos is the mouse position at which the button was held before any dragging occurred
    /// current_pos is the latest mouse position after any movement
    fn on_drag(&mut self, original_pos: &Point2<f32>, current_pos: &Point2<f32>) {

        if !self.floating || !self.hover {
            return;
        }

        let mut drag_ok = true;

        // Check that the mouse down event is bounded by the pane but not by a sub-widget
        if within_widget(original_pos, &self.dimensions) {
            for widget in self.widgets.iter() {
                if within_widget(original_pos, &widget.rect()) && self.previous_pos.is_none() {
                    drag_ok = false;
                    break;
                }
            }
        } else {
            // The original mouse down event may be no longer bounded if the pane moved enough,
            // so check if we were dragging at a previous spot
            drag_ok = self.previous_pos.is_some();
        }

        if drag_ok {
            // Note where the pane was previously to calculate the delta in position
            if let None = self.previous_pos {
                self.previous_pos = Some(*current_pos);
            }

            if let Some(origin) = self.previous_pos {
                let tl_corner_offset = current_pos - origin;

                if tl_corner_offset[0] != 0.0 && tl_corner_offset[1] != 0.0 {
                    //println!("Dragging! {}, {}, {}", origin, current_pos, tl_corner_offset);
                }

                self.translate(tl_corner_offset);
                for ref mut widget in self.widgets.iter_mut() {
                    widget.translate(tl_corner_offset);
                }
            }

            self.previous_pos = Some(*current_pos);
        }
    }
    */

    fn draw(&mut self, ctx: &mut Context) -> GameResult<()> {
        if let Some(bg_color) = self.bg_color {
            let mesh = graphics::Mesh::new_rectangle(ctx, DrawMode::fill(), self.dimensions, bg_color)?;
            graphics::draw(ctx, &mesh, DrawParam::default())?;
        }

        if self.border > 0.0 {
            let mesh = graphics::Mesh::new_rectangle(ctx, DrawMode::stroke(1.0), self.dimensions, *PANE_BORDER_COLOR)?;
            graphics::draw(ctx, &mesh, DrawParam::default())?;
        }

        for widget in self.widgets.iter_mut() {
            widget.draw(ctx)?;
        }

        Ok(())
    }
}

widget_from_id!(Pane);

#[cfg(test)]
mod tests {
    use super::*;
    use super::super::{chatbox::Chatbox, common::FontInfo, textfield::TextField};
    use ggez::graphics::Scale;

    fn create_dummy_pane(size: f32) -> Pane {
        Pane::new(WidgetID(0), Rect::new(0.0, 0.0, size, size))
    }

    fn create_dummy_font() -> FontInfo {
        FontInfo {
            font: (), //dummy font because we can't create a real Font without ggez
            scale: Scale::uniform(1.0), // Does not matter
            char_dimensions: Vector2::<f32>::new(5.0, 5.0),  // any positive values will do
        }
    }

    fn create_dummy_textfield(rect: Rect) -> TextField {
        let font_info = create_dummy_font();
        TextField::new(WidgetID(0), font_info, rect)
    }

    #[test]
    fn test_add_widget_to_pane_basic() {
        let mut pane = create_dummy_pane(1000.0);
        let font_info = create_dummy_font();
        let history_len = 5;
        let chatbox = Chatbox::new(WidgetID(0), font_info, history_len);

        assert!(pane.add(Box::new(chatbox)).is_ok());

        for (i, w) in pane.widgets.iter().enumerate() {
            assert_eq!(i, 0);
            assert_eq!(w.id(), WidgetID(0));
        }
    }

    #[test]
    fn test_add_larger_widget_to_smaller_pane() {
        let mut pane = create_dummy_pane(10.0);
        let font_info = create_dummy_font();
        let history_len = 5;
        let chatbox = Chatbox::new(WidgetID(0), font_info, history_len);

        assert!(pane.add(Box::new(chatbox)).is_err());
    }

    #[test]
    fn test_add_overflowing_widget_to_pane_exceeds_right_boundary() {
        // Exceeds right-hand boundary
        let mut pane = create_dummy_pane(10.0);
        let rect = Rect::new(0.0, 0.0, 20.0, 9.0);
        let textfield = create_dummy_textfield(rect);

        assert!(pane.add(Box::new(textfield)).is_err());
    }


    #[test]
    fn test_add_overflowing_widget_to_pane_exceeds_left_boundary() {
        // Exceeds right-hand boundary
        let mut pane = create_dummy_pane(10.0);
        let rect = Rect::new(-10.0, 0.0, 9.0, 9.0);
        let textfield = create_dummy_textfield(rect);

        assert!(pane.add(Box::new(textfield)).is_err());
    }

    #[test]
    fn test_add_overflowing_widget_to_pane_exceeds_top_boundary() {
        // Exceeds right-hand boundary
        let mut pane = create_dummy_pane(10.0);
        let rect = Rect::new(0.0, -10.0, 9.0, 9.0);
        let textfield = create_dummy_textfield(rect);

        assert!(pane.add(Box::new(textfield)).is_err());
    }

    #[test]
    fn test_add_overflowing_widget_to_pane_exceeds_bottom_boundary() {
        // Exceeds right-hand boundary
        let mut pane = create_dummy_pane(10.0);
        let rect = Rect::new(0.0, 0.0, 9.0, 20.0);
        let textfield = create_dummy_textfield(rect);

        assert!(pane.add(Box::new(textfield)).is_err());
    }

    #[test]
    fn test_add_widgets_with_the_same_id_to_pane_fails() {
        let mut pane = create_dummy_pane(500.0);
        let font_info = create_dummy_font();
        let history_len = 5;
        let chatbox = Chatbox::new(WidgetID(0), font_info, history_len);
        assert!(pane.add(Box::new(chatbox)).is_ok());

        let chatbox = Chatbox::new(WidgetID(0), font_info, history_len);
        assert!(pane.add(Box::new(chatbox)).is_err());
    }
}<|MERGE_RESOLUTION|>--- conflicted
+++ resolved
@@ -64,7 +64,6 @@
     }
 
     /// Add a widget to the pane
-<<<<<<< HEAD
     pub fn add(&mut self, mut widget: BoxedWidget) -> UIResult<()> {
         if self.widgets.iter().filter(|&w| w.id() == widget.id()).next().is_some() {
             return Err(Box::new(UIError::WidgetIDCollision {
@@ -72,11 +71,7 @@
             }));
         }
 
-        let mut dims = widget.size();
-=======
-    pub fn add(&mut self, mut widget: Box<dyn Widget>) -> UIResult<()> {
         let mut dims = widget.rect();
->>>>>>> a780d032
         // Widget-to-be-added's coordinates are with respect to the Pane's origin
         dims.translate(self.dimensions.point());
 
@@ -131,15 +126,11 @@
         self.id
     }
 
-<<<<<<< HEAD
     fn z_index(&self) -> usize {
         self.z_index
     }
 
-    fn size(&self) -> Rect {
-=======
     fn rect(&self) -> Rect {
->>>>>>> a780d032
         self.dimensions
     }
 
