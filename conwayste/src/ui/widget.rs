/*  Copyright 2019 the Conwayste Developers.
 *
 *  This file is part of conwayste.
 *
 *  conwayste is free software: you can redistribute it and/or modify
 *  it under the terms of the GNU General Public License as published by
 *  the Free Software Foundation, either version 3 of the License, or
 *  (at your option) any later version.
 *
 *  conwayste is distributed in the hope that it will be useful,
 *  but WITHOUT ANY WARRANTY; without even the implied warranty of
 *  MERCHANTABILITY or FITNESS FOR A PARTICULAR PURPOSE.  See the
 *  GNU General Public License for more details.
 *
 *  You should have received a copy of the GNU General Public License
 *  along with conwayste.  If not, see
 *  <http://www.gnu.org/licenses/>. */

use ggez::{Context, GameResult};
use ggez::graphics::{Rect};
use ggez::nalgebra::{Point2, Vector2};

use downcast_rs::Downcast;

use super::{
    UIAction,
    UIResult,
    WidgetID
};

/// A user interface element trait that defines graphical, interactive behavior to be specified.
/// Relies on the `downcast_rs` crate to be able to transform widgets into their specific
/// implementations.
///
/// When defining your own Widget, be sure to call the widget_from_id!(T) macro where T is your
/// custom widget type.
pub trait Widget: Downcast {
    /// Retrieves the widget's unique identifer
    fn id(&self) -> WidgetID;

    /// Retreives the widget's draw stack order
    fn z_index(&self) -> usize;

    /// Action to be taken when the widget is given the provided point
    fn on_hover(&mut self, _point: &Point2<f32>) {
        ()
    }

    /// Action to be taken when the widget is given the provided point, and a mouse click occurs
    fn on_click(&mut self, _point: &Point2<f32>) -> Option<(WidgetID, UIAction)> {
        None
    }

    /// Action to be taken when the widget is interacted with while the mouse is clicked-and-held
    /// and dragged around the screen.
    ///
    /// # Arguments
    /// * `original_point` - the point at which the dragging began
    /// * `point` - the current position of the mouse cursor
    fn on_drag(&mut self, _original_point: &Point2<f32>, _point: &Point2<f32>) {
        ()
    }

    /// Called upon each graphical draw tick. This should be where the widget's graphics takes place.
    fn draw(&mut self, _ctx: &mut Context) -> GameResult<()> {
        Ok(())
    }

    /// Called upon each logic update tick. This should be where the widget's logic takes place.
    fn update(&mut self, _ctx: &mut Context) -> GameResult<()> {
        Ok(())
    }

<<<<<<< HEAD
    /// Widget gains focus and begins accepting user input
    fn enter_focus(&mut self) {
        ()
    }

    /// Widget loses focus and does not accept user input
    fn exit_focus(&mut self) {
        ()
    }

    // Long-term TODO
    // The following three definitions tend to use struct member variables so we need to define
    // their own definitions. Refactor into a Sizable trait.
=======
    /// Get the size of the widget.
    fn rect(&self) -> Rect;
>>>>>>> a780d032

    /// Get the origin point of the widget in screen coordinates.
    fn position(&self) -> Point2<f32>;

    /// Get the width and height of the widget in pixels.
    fn size(&self) -> (f32, f32);

    /// Set the size of the widget.
    fn set_rect(&mut self, _new_dimensions: Rect) -> UIResult<()> {
        Ok(())
    }

    /// Set the size of the widget.
    fn set_position(&mut self, _x: f32, _y: f32) {
        ()
    }

    fn set_size(&mut self, _w: f32, _h: f32) -> UIResult<()> {
        Ok(())
    }

    /// Translate the widget from one location to another.
    fn translate(&mut self, _dest: Vector2<f32>);
}

impl_downcast!(Widget);<|MERGE_RESOLUTION|>--- conflicted
+++ resolved
@@ -71,7 +71,6 @@
         Ok(())
     }
 
-<<<<<<< HEAD
     /// Widget gains focus and begins accepting user input
     fn enter_focus(&mut self) {
         ()
@@ -82,13 +81,8 @@
         ()
     }
 
-    // Long-term TODO
-    // The following three definitions tend to use struct member variables so we need to define
-    // their own definitions. Refactor into a Sizable trait.
-=======
-    /// Get the size of the widget.
+    /// Get the rectangle describing the widget.
     fn rect(&self) -> Rect;
->>>>>>> a780d032
 
     /// Get the origin point of the widget in screen coordinates.
     fn position(&self) -> Point2<f32>;
