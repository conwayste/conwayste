--- conflicted
+++ resolved
@@ -151,21 +151,9 @@
         self.hover = within_widget(point, &self.dimensions);
     }
 
-<<<<<<< HEAD
-    fn on_click(&mut self, _point: &Point2<f32>) -> Option<(WidgetID, UIAction)> {
-        let hover = self.hover;
-        self.hover = false;
-
-        if hover {
-            debug!("Clicked Button, '{:?}'", self.label.textfrag);
-            return Some((self.id, self.action));
-        }
-        None
-=======
     fn on_click(&mut self, _point: &Point2<f32>) -> Option<(WidgetID, UIAction)>
     {
         return Some((self.id, self.action));
->>>>>>> eb172aa5
     }
 
     fn draw(&mut self, ctx: &mut Context) -> GameResult<()> {
