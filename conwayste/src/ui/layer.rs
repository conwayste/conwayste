/*  Copyright 2019-2020 the Conwayste Developers.
 *
 *  This file is part of conwayste.
 *
 *  conwayste is free software: you can redistribute it and/or modify
 *  it under the terms of the GNU General Public License as published by
 *  the Free Software Foundation, either version 3 of the License, or
 *  (at your option) any later version.
 *
 *  conwayste is distributed in the hope that it will be useful,
 *  but WITHOUT ANY WARRANTY; without even the implied warranty of
 *  MERCHANTABILITY or FITNESS FOR A PARTICULAR PURPOSE.  See the
 *  GNU General Public License for more details.
 *
 *  You should have received a copy of the GNU General Public License
 *  along with conwayste.  If not, see
 *  <http://www.gnu.org/licenses/>. */

<<<<<<< HEAD
use std::error::Error;
=======
use std::collections::HashSet;
>>>>>>> 6ab98e1c

use ggez::graphics::{self, DrawMode, DrawParam, Rect};
use ggez::nalgebra::{Point2, Vector2};
use ggez::Context;

<<<<<<< HEAD
use id_tree::{InsertBehavior, RemoveBehavior, Tree, NodeId, Node, TreeBuilder};

use super::{
    widget::Widget,
    BoxedWidget,
    Pane,
    UIAction,
    UIError, UIResult,
    WidgetID,
    context,
    treeview,
=======
use id_tree::{
    InsertBehavior,
    RemoveBehavior,
    NodeId,
    Tree,
    TreeBuilder,
    Node
};

use super::{
    common::within_widget, widget::Widget, BoxedWidget, Pane, UIAction, UIError, UIResult,
>>>>>>> 6ab98e1c
};

use crate::constants::{colors::*, LAYERING_NODE_CAPACITY, LAYERING_SWAP_CAPACITY};
use crate::config;

/// Dummy Widget to serve as a root node in the tree. Serves no other purpose.
#[derive(Debug)]
struct LayerRootNode {
    root_id: Option<NodeId>
}
impl LayerRootNode {
    fn new() -> BoxedWidget {
        Box::new(LayerRootNode {root_id: None})
    }
}

impl Widget for LayerRootNode {
    fn id(&self) -> Option<&NodeId> {
        self.root_id.as_ref()
    }

    fn set_id(&mut self, _new_id: NodeId) {
        // do nothing for now
    }

    fn z_index(&self) -> usize {
        use std::usize::MAX;
        MAX
    }
    fn rect(&self) -> Rect {
        Rect::new(0.0, 0.0, 0.0, 0.0)
    }
    fn position(&self) -> Point2<f32> {
        Point2::new(0.0, 0.0)
    }
    fn size(&self) -> (f32, f32) {
        (0.0, 0.0)
    }
    fn translate(&mut self, _dest: Vector2<f32>) {}
}

#[allow(unused)]
pub enum InsertLocation<'a> {
    AtCurrentLayer, // Insertion will be made at whatever the top-most layer order is
    AtNextLayer,    // Insertion will increment the layer order, and insert
    ToNestedContainer(&'a NodeId), // Inserted as a child to the specified node in the tree
}

pub struct Layering {
    pub with_transparency: bool, // Determines if a transparent film is drawn in between two
    // adjacent layers
    widget_tree: Tree<BoxedWidget>, // Tree of widgets. Container-like widgets (think Panes)
                                    // will have children nodes which are the nested elements
                                    // (think Buttons) of the widget.
    removed_node_ids: HashSet<NodeId>, // Set of all node-ids that have been removed from the Tree
    highest_z_order: usize, // Number of layers allocated in the system + 1
    focused_node_id: Option<NodeId>, // Currently active widget, one per z-order. If None, then
                            // the layer is not focused on any particular widget.
}

/// A `Layering` is a container of one or more widgets or panes (hereby referred to as widgets),
/// ordered and drawn by by their `z_index`, to create the appearance of a depth for a given game
/// screen. Each screen must have only one layering to store the set of visible widgets.
///
/// Behind the scenes, a Layering uses a tree data-structure to organize widgets. Widgets can be
/// nested, where the container (such as a Pane) would be the parent node. Widgets collected by the
/// container are its children nodes.
///
/// A use case for layering could be a modal dialog, where a Pane (containing all of the dialog's
/// widgets) may be added to the layering at a higher z-order than what is currently present. Here
/// the user would add to the tree using the `AtNextLayer` for the initial Pane, and
/// `ToNestedContainer(...)` for all child widgets. When modal dialog is dismissed, the Pane is
/// removed from the layering by node id using the remove API. Any previously presented UI prior
/// to the new layer will be displayed unaffected by the addition and removal of the Pane.
///
/// Widgets declare their z-order by the `z_index` field. A z-order of zero corresponds to the
/// base (or zeroth) layer. Widgets with a `z_index` of one are drawn immediately above that layer,
/// and so on. Only the two highest z-orders are drawn to minimize screen clutter. This means if
/// three widgets -- each with a z-index of 0, 1, and 2, respectively -- are added to the `Layering`,
/// only widgets 1 and 2 are drawn in that respective order. Widgets will have their `z_index`
/// updated based on the destination layer the widget ultimately ends up in.
///
/// Layerings also support an optional transparency between two adjacent z-orders. If the
/// transparency option is enabled, `with_transparency == true`, then a transparent film spanning
/// the screen size is drawn in between layers `n-1` and `n`.
impl Layering {
    pub fn new() -> Self {
        let mut layering = Layering {
            widget_tree: TreeBuilder::new()
                .with_node_capacity(LAYERING_NODE_CAPACITY)
                .with_swap_capacity(LAYERING_SWAP_CAPACITY)
                .with_root(Node::new(LayerRootNode::new()))
                .build(),
            removed_node_ids: HashSet::new(),
            highest_z_order: 0,
            with_transparency: false,
            focused_node_id: None,
        };

        //XXX forward_mouse_events!(Layering, layering, widget_tree); //XXX macro needs fixin
        layering
    }

    /// Returns true if an entry with the provided NodeId exists.
    fn widget_exists(&self, id: &NodeId) -> bool {
        let mut s = String::new();
        let _ = self.widget_tree.write_formatted(&mut s);
        debug!("{}", s);
        self.widget_tree.get(id).is_ok()
    }

    /// Collect all nodes in the tree belonging to the corresponding z_order. The node IDs are
    /// collected in level order, meaning the root appears before its children, and its children
    /// before their children, and so on.
    fn collect_node_ids(&self, z_order: usize) -> Vec<NodeId> {
        let root_id = self.widget_tree.root_node_id().unwrap();
        self.widget_tree
            .traverse_level_order_ids(&root_id)
            .unwrap()
            .filter(|node_id| {
                let node = self.widget_tree.get(node_id).unwrap();
                node.data().z_index() == z_order
            })
            .collect::<Vec<NodeId>>()
    }

    /// Retreives a mutable reference to a widget. This will search the widget tree for the
    /// provided node id.
    ///
    /// # Errors
    ///
<<<<<<< HEAD
    /// # Errors
    ///
    /// A WidgetNotFound error will be returned if the widget-id is not found.
=======
    /// A WidgetNotFound error will be returned if the node id is not found.
>>>>>>> 6ab98e1c
    /// does not exist in the internal list of widgets.
    pub fn get_widget_mut(&mut self, id: &NodeId) -> UIResult<&mut BoxedWidget> {
        if let Ok(node) = self.widget_tree.get_mut(id) {
            Ok(node.data_mut())
        } else {
            Err(Box::new(UIError::WidgetNotFound {
                reason: format!("{:?} not found in layering's widget list", id).to_owned(),
            }))
        }
    }

    /// Add a widget to the layering, where the z-order is specified by the insert modifier.
    /// Widgets can be inserted at the current layer, at the next layer (one order higher), or nested
    /// to a widget-container (like a Pane). The widget's z-index is overridden by the destination
    /// layer's z-order. `set_id` is called on the widget after insertion to update the widget's id.
    ///
<<<<<<< HEAD
    /// # Errors
    ///
    /// A `WidgetIDCollision` error can be returned if the widget-id exists in this layering.
=======
    /// # Return
    /// Returns a unique node identifier assigned to the successfully inserted widget.
    ///
    /// # Errors
    ///
    /// A `NodeIDCollision` error can be returned if the node id exists in this layering.
>>>>>>> 6ab98e1c
    /// An `InvalidAction` error can be returned if the widget addition operation fails.
    /// A `WidgetNotFound` error can be returned if the nested container's node id does not exist.
    pub fn add_widget(
        &mut self,
        mut widget: BoxedWidget,
        modifier: InsertLocation,
    ) -> UIResult<NodeId> {
        // Check that we aren't inserting a widget into the tree that already exists
        if let Some(id) = widget.id() {
            return Err(Box::new(UIError::NodeIDCollision {
                reason: format!("Attempted to insert widget with previously assigned ID {:?}.", id),
            }));
        }

        // Unwrap safe because our tree will always have a dummy root node
        let root_id = self.widget_tree.root_node_id().unwrap().clone();
        let inserted_node_id;
        match modifier {
            InsertLocation::AtCurrentLayer => {
                widget.set_z_index(self.highest_z_order);
                inserted_node_id = self.widget_tree
                    .insert(Node::new(widget), InsertBehavior::UnderNode(&root_id))
                    .or_else(|e| {
                        Err(Box::new(UIError::InvalidAction {
                            reason: format!(
                                "Error during insertion AtCurrentLayer({}): {}",
                                self.highest_z_order, e
                            ),
                        }))
                    })?;
            }
            InsertLocation::AtNextLayer => {
                self.highest_z_order += 1;
                widget.set_z_index(self.highest_z_order);
                inserted_node_id = self.widget_tree
                    .insert(Node::new(widget), InsertBehavior::UnderNode(&root_id))
                    .or_else(|e| {
                        Err(Box::new(UIError::InvalidAction {
                            reason: format!(
                                "Error during insertion AtNextLayer({}): {}",
                                self.highest_z_order, e
                            ),
                        }))
                    })?;
            }
            InsertLocation::ToNestedContainer(parent_id) => {
                if !self.widget_exists(parent_id) {
                    return Err(Box::new(UIError::WidgetNotFound {
                        reason: format!(
                            "Parent Container with NodeId {:?} not found in tree. Cannot nest {:?}.",
                            parent_id,
                            widget
                        ),
                    }));
                }

                // First find the node_id that corresponds to the container we're adding to
                let node = self.widget_tree.get(&parent_id).unwrap();
                let dyn_widget = node.data();
                if let Some(pane) = downcast_widget!(dyn_widget, Pane) {
                    // Prepare the widget for insertion at the Pane's layer, translated to
                    // an offset from the Pane's top-left corner
                    let point = pane.dimensions.point();
                    let vector = Vector2::new(point.x, point.y);
                    widget.translate(vector);
                    widget.set_z_index(pane.z_index());
                }

                // Insert the node under the found node_id corresponding to the Pane
                inserted_node_id = self.widget_tree.insert(Node::new(widget), InsertBehavior::UnderNode(&parent_id))
                    .or_else(|e| Err(Box::new(UIError::InvalidAction {
                        reason: format!("Error during insertion, ToNestedContainer({:?}, layer={}): {}",
                            parent_id,
                            self.highest_z_order,
                            e)
                })))?;
            }
        }

        // Unwrap *should* be safe because otherwise we would have bailed prior to insertion
        let node = self.widget_tree.get_mut(&inserted_node_id).unwrap();
        node.data_mut().set_id(inserted_node_id.clone());

        // Note the behavior if id_tree (somehow) reused an ID
        if self.removed_node_ids.contains(&inserted_node_id) {
            warn!("NodeId {:?} found in removed-hashset during widget insertion. Possible reusage!", inserted_node_id);
        }


        Ok(inserted_node_id)
    }

    /// Removes a widget belonging to the layering. Will drop all child nodes if the target is a
    /// container-based widget.
    ///
    /// # Errors
    ///
    /// A WidgetNotFound error can be returned if a widget with the `widget_id` does not exist
    /// in the internal list of widgets.
    // Implemented API for future use. TODO: Remove comment once function is used
    #[allow(unused)]
    pub fn remove_widget(&mut self, id: NodeId) -> UIResult<()> {
        if !self.widget_exists(&id) {
            return Err(Box::new(UIError::WidgetNotFound {
                reason: format!("{:?} not found in layer during removal", id).to_owned(),
            }));
        }

        // Insert the node's children ids to the removed hash-set
        if let Ok(children_ids ) = self.widget_tree.children_ids(&id) {
            // collect nodes to bypass issue with double borrow on ChildrenIds iterator
            for node_id_ref in children_ids {
                self.removed_node_ids.insert((*node_id_ref).clone());
            }
        }

        // Finally check the node itself
        // clone is okay because the HashSet is intended to keep track of all removed widget ids
        // result not checked as this is reported during widget insertion
        self.removed_node_ids.insert(id.clone());

        // clone is okay because it is required
        self.widget_tree.remove_node(id.clone(), RemoveBehavior::DropChildren).or_else(|e| {
            return Err(Box::new(UIError::InvalidAction {
                // clone is okay for error reporting
                reason: format!("NodeIDError occurred during removal of {:?}: {:?}", id.clone(), e)
            }));
        })?;

        // Determine if the highest z-order changes due to the widget removal by checking no other
        // widgets are present at that z_order
        while self.highest_z_order != 0 &&
            self.collect_node_ids(self.highest_z_order).is_empty() {
            self.highest_z_order -= 1;
        }

        Ok(())
    }

    /// Returns the NodeId of the widget currently in-focus
    pub fn focused_widget_id(&self) -> Option<NodeId> {
        self.focused_node_id.clone()
    }

    /// Notifies the layer that the provided NodeId is to capture input events
    ///
    /// # Errors
    ///
    /// A WidgetNotFound error can be returned if a widget with the `widget_id` does not exist in
    /// the internal list of widgets.
    pub fn enter_focus(&mut self, id: &NodeId) -> UIResult<()> {
        if !self.widget_exists(id) {
            return Err(Box::new(UIError::WidgetNotFound {
                reason: format!("{:?} not found in layering's widget list during enter focus", id),
            }));
        }

        // Will overwrite any previously focused widget. This is acceptable because the user
        // may be switching focuses, like from one textfield to another.
        self.focused_node_id = Some((*id).clone());

        // Call the widget's handler to enter focus
        if let Some(node_id) = &self.focused_node_id {
            let node = self.widget_tree.get_mut(node_id).unwrap();
            let dyn_widget = node.data_mut();
            dyn_widget.enter_focus();
        }

        Ok(())
    }

    /// Clears the focus of the layering
    pub fn exit_focus(&mut self) {
        if let Some(id) = self.focused_widget_id() {
            if let Ok(dyn_widget) = self.get_widget_mut(&id) {
                dyn_widget.exit_focus();
            }
        }

        #[allow(unused)]
        self.focused_node_id.take();
    }

    pub fn on_hover(&mut self, point: &Point2<f32>) {
        let node_ids = self.collect_node_ids(self.highest_z_order);

        for node_id in node_ids {
            let widget = self.widget_tree.get_mut(&node_id).unwrap().data_mut();
            widget.on_hover(point);
        }
    }

    //TODO: this doesn't let container widgets control whether or how their child widgets get the
    //events. Consider only collecting a specific Node's childrens' NodeIds.
<<<<<<< HEAD
    pub fn on_click(&mut self, point: &Point2<f32>) -> Option<(WidgetID, UIAction)> {
        //XXX let node_ids = self.widget_tree.get(&node_id).unwrap().children();
=======
    pub fn on_click(&mut self, point: &Point2<f32>) -> Option<UIAction> {
        let node_ids = self.collect_node_ids(self.highest_z_order);
>>>>>>> 6ab98e1c

        // Due to the way `collect_node_ids()` traverses the entire list, all children nodes will be
        // collected for a parent node as they should be at the same z-order.
        // TODO: After UIContext lands, reevaluate how a child's on_click Handled will propogate up.

        /*XXX
        for node_id in node_ids {
            let widget = self.widget_tree.get_mut(&node_id).unwrap().data_mut();
            if within_widget(point, &widget.rect()) {
                let ui_action = widget.on_click(point);
                if ui_action.is_some() {
                    return ui_action;
                }
            }
        }
        XXX*/
        None
    }

    pub fn on_drag(&mut self, original_pos: &Point2<f32>, current_pos: &Point2<f32>) {
        let node_ids = self.collect_node_ids(self.highest_z_order);

        for node_id in node_ids {
            let widget = self.widget_tree.get_mut(&node_id).unwrap().data_mut();
            widget.on_drag(original_pos, current_pos);
        }
    }

    pub fn draw(&mut self, ctx: &mut Context) -> UIResult<()> {
        if self.highest_z_order > 0 {
            // Draw the previous layer
            let node_ids = self.collect_node_ids(self.highest_z_order - 1);

            for node_id in node_ids {
                let widget = self.widget_tree.get_mut(&node_id).unwrap().data_mut();
                widget.draw(ctx)?;
            }

            if self.with_transparency {
                // TODO: Get resolution from video-settings
                let mesh = graphics::Mesh::new_rectangle(
                    ctx,
                    DrawMode::fill(),
                    Rect::new(0.0, 0.0, 1920.0, 1080.0),
                    *LAYER_TRANSPARENCY_BG_COLOR,
                )?;
                graphics::draw(ctx, &mesh, DrawParam::default())?;
            }
        }

        let node_ids = self.collect_node_ids(self.highest_z_order);

        for node_id in node_ids {
            let widget = self.widget_tree.get_mut(&node_id).unwrap().data_mut();
            widget.draw(ctx)?;
        }

        Ok(())
    }

    /// Emit an event on this Layering. Note that this is not part of impl EmitEvent for Layering!
    /// Layering does not implement this trait! It is this way to avoid mutably borrowing things
    /// more than once.
    pub fn emit(&mut self, event: &context::Event, ggez_context: &mut ggez::Context, cfg: &mut config::Config) -> Result<(), Box<dyn Error>> {

        let root_id = self.widget_tree.root_node_id().unwrap().clone();  //XXX just send this on to the first non-fake node; it's wrong but whatever
        let child_node_id = self.widget_tree.children_ids(&root_id).unwrap().nth(0).unwrap().clone();

        let mut widget_view = treeview::TreeView::new(&mut self.widget_tree);
        let (wrong_container_node, subtree) = widget_view.sub_tree(&root_id).unwrap();
        let wrong_container = wrong_container_node.data_mut();
        let mut uictx = context::UIContext::new_update(ggez_context, cfg, subtree);
        wrong_container.as_emit_event().unwrap().emit(event, &mut uictx);
        Ok(()) //XXX
    }
}

#[cfg(test)]
mod test {
    use super::super::{common::FontInfo, Chatbox};
    use super::*;
    use crate::constants;
    use crate::ggez::{graphics::Scale, nalgebra::Vector2};

    fn create_dummy_font() -> FontInfo {
        FontInfo {
            font: (),                   //dummy font because we can't create a real Font without ggez
            scale: Scale::uniform(1.0), // Does not matter
            char_dimensions: Vector2::<f32>::new(5.0, 5.0), // any positive values will do
        }
    }

    #[test]
    fn test_add_widget_to_layer_basic() {
        let mut layer_info = Layering::new();
        let font_info = create_dummy_font();
        let history_len = 5;
        let chatbox = Chatbox::new(font_info, history_len);

        let id = layer_info
            .add_widget(Box::new(chatbox), InsertLocation::AtCurrentLayer);

        assert!(id.is_ok());
        let id = id.unwrap();

        let widget_result = layer_info.get_widget_mut(&id);
        assert!(widget_result.is_ok());
        let widget = widget_result.unwrap();
        assert_eq!(widget.id(), Some(&id));
    }

    #[test]
    fn test_get_widget_mut_one_widget_exists() {
        let mut layer_info = Layering::new();
        let font_info = create_dummy_font();
        let history_len = 5;

        let chatbox = Chatbox::new(font_info, history_len);

        let id = layer_info
            .add_widget(Box::new(chatbox), InsertLocation::AtCurrentLayer);
        assert!(id.is_ok());
        let id = id.unwrap();

        let w = layer_info.get_widget_mut(&id).unwrap();
        assert_eq!(w.id(), Some(&id));
    }

    #[test]
    fn test_get_widget_mut_one_widget_exists_not_at_default_depth() {
        let mut layer_info = Layering::new();
        let font_info = create_dummy_font();
        let history_len = 5;

        let chatbox = Chatbox::new(font_info, history_len);

        let id = layer_info
            .add_widget(Box::new(chatbox), InsertLocation::AtNextLayer).unwrap();

        let w = layer_info.get_widget_mut(&id).unwrap();
        assert_eq!(w.id(), Some(&id));
    }

    #[test]
    fn test_new_widget_tree_has_root_node_only() {
        let layer_info = Layering::new();

        let id = layer_info.widget_tree.root_node_id();
        assert!(id.is_some());
        let id = id.unwrap();
        let mut children = layer_info.widget_tree.children_ids(&id).unwrap();
        assert_eq!(children.next(), None);
    }

    #[test]
    fn test_get_widget_mut_widget_does_not_exist_list() {
        let mut layer_info = Layering::new();
        let font_info = create_dummy_font();
        let history_len = 5;
        let chatbox = Chatbox::new(font_info, history_len);

        // Add the widget to generate a NodeId
        let id = layer_info
            .add_widget(Box::new(chatbox), InsertLocation::AtCurrentLayer).unwrap();

        // Remove the widget and perform a check of the ID
        let removal = layer_info.remove_widget(id.clone());
        assert_eq!(removal.is_ok(), true);
        assert!(layer_info.get_widget_mut(&id).is_err());
    }

    #[test]
    fn test_get_widget_mut_widget_is_a_pane() {
        let mut layer_info = Layering::new();
        let pane = Pane::new(Rect::new(0.0, 0.0, 100.0, 100.0));

        let pane_id = layer_info
            .add_widget(Box::new(pane), InsertLocation::AtCurrentLayer).unwrap();

        let w = layer_info.get_widget_mut(&pane_id).unwrap();
        assert_eq!(w.id(), Some(&pane_id));
    }

    #[test]
    fn test_get_widget_mut_widget_is_within_a_pane() {
        let mut layer_info = Layering::new();
        let font_info = create_dummy_font();

        let pane = Pane::new(*constants::DEFAULT_CHATBOX_RECT);
        let history_len = 5;
        let mut chatbox = Chatbox::new(font_info, history_len);

        let size_update_result = chatbox.set_rect(Rect::new(
            0.0,
            0.0,
            constants::DEFAULT_CHATBOX_RECT.w,
            constants::DEFAULT_CHATBOX_RECT.h - 20.0,
        ));

        assert!(size_update_result.is_ok());
        let pane_id = layer_info
            .add_widget(Box::new(pane), InsertLocation::AtCurrentLayer).unwrap();
        let chatbox_id = layer_info
            .add_widget(
                Box::new(chatbox),
                InsertLocation::ToNestedContainer(&pane_id)
            ).unwrap();

        let w = layer_info.get_widget_mut(&chatbox_id).unwrap();
        assert_eq!(w.id(), Some(&chatbox_id));
    }

    #[test]
    fn test_search_panes_for_widget_id_widget_not_found() {
        let mut layer_info = Layering::new();
        let font_info = create_dummy_font();

        let pane = Pane::new(*constants::DEFAULT_CHATBOX_RECT);
        let history_len = 5;
        let mut chatbox = Chatbox::new(font_info, history_len);

        let size_update_result = chatbox.set_rect(Rect::new(
            0.0,
            0.0,
            constants::DEFAULT_CHATBOX_RECT.w,
            constants::DEFAULT_CHATBOX_RECT.h - 20.0,
        ));

        assert!(size_update_result.is_ok());
        let pane_id = layer_info
            .add_widget(Box::new(pane), InsertLocation::AtCurrentLayer).unwrap();
        let chatbox_id = layer_info
            .add_widget(
                Box::new(chatbox),
                InsertLocation::ToNestedContainer(&pane_id)
            ).unwrap();

        let removal = layer_info.remove_widget(chatbox_id.clone());
        assert_eq!(removal.is_ok(), true);

        assert!(layer_info.get_widget_mut(&chatbox_id).is_err());
    }

    #[test]
    fn test_search_panes_for_widget_id_found() {
        let mut layer_info = Layering::new();
        let font_info = create_dummy_font();

        let pane = Pane::new(*constants::DEFAULT_CHATBOX_RECT);
        let history_len = 5;
        let mut chatbox = Chatbox::new(font_info, history_len);

        let size_update_result = chatbox.set_rect(Rect::new(
            0.0,
            0.0,
            constants::DEFAULT_CHATBOX_RECT.w,
            constants::DEFAULT_CHATBOX_RECT.h - 20.0,
        ));

        assert!(size_update_result.is_ok());
        let pane_id = layer_info
            .add_widget(Box::new(pane), InsertLocation::AtCurrentLayer).unwrap();
        let chatbox_id = layer_info
            .add_widget(
                Box::new(chatbox),
                InsertLocation::ToNestedContainer(&pane_id)
            ).unwrap();

        assert_eq!(layer_info.widget_exists(&pane_id), true);
        assert_eq!(layer_info.widget_exists(&chatbox_id), true);
    }

    #[test]
    fn test_layering_enter_focus_basic() {
        let mut layer_info = Layering::new();

        let pane = Pane::new(Rect::new(0.0, 0.0, 1.0, 1.0));
        let pane_id = layer_info
            .add_widget(Box::new(pane), InsertLocation::AtCurrentLayer).unwrap();

        assert!(layer_info.enter_focus(&pane_id).is_ok());
        assert_eq!(layer_info.focused_widget_id(), Some(pane_id));
    }

    #[test]
    fn test_layering_enter_focus_widget_not_found() {
        let mut layer_info = Layering::new();

        let pane = Pane::new(Rect::new(0.0, 0.0, 1.0, 1.0));
        let _pane_id = layer_info
            .add_widget(Box::new(pane), InsertLocation::AtCurrentLayer).unwrap();

        let pane2 = Pane::new(Rect::new(10.0, 10.0, 1.0, 1.0));
        let pane_id2 = layer_info
            .add_widget(Box::new(pane2), InsertLocation::AtCurrentLayer).unwrap();

        let removal = layer_info.remove_widget(pane_id2.clone());
        assert_eq!(removal.is_ok(), true);

        assert!(layer_info.enter_focus(&pane_id2).is_err());
        assert_eq!(layer_info.focused_widget_id(), None);
    }

    #[test]
    fn test_layering_exit_focus() {
        let mut layer_info = Layering::new();

        let pane = Pane::new(Rect::new(0.0, 0.0, 1.0, 1.0));
        let pane_id = layer_info
            .add_widget(Box::new(pane), InsertLocation::AtCurrentLayer).unwrap();

        assert!(layer_info.enter_focus(&pane_id).is_ok());
        assert_eq!(layer_info.focused_widget_id(), Some(pane_id));

        layer_info.exit_focus();
        assert_eq!(layer_info.focused_widget_id(), None);
    }

    #[test]
    fn test_widget_exists_widget_found() {
        let mut layer_info = Layering::new();

        let pane = Pane::new(Rect::new(0.0, 0.0, 1.0, 1.0));
        let pane_id = layer_info
            .add_widget(Box::new(pane), InsertLocation::AtCurrentLayer).unwrap();
        assert_eq!(layer_info.widget_exists(&pane_id), true);
    }

    #[test]
    fn test_widget_exists_widget_not_found_list_non_empty() {
        let mut layer_info = Layering::new();

        let pane = Pane::new(Rect::new(0.0, 0.0, 1.0, 1.0));
        let pane_id = layer_info
            .add_widget(Box::new(pane), InsertLocation::AtCurrentLayer).unwrap();
        assert_eq!(layer_info.widget_exists(&pane_id), true);

        let removal = layer_info.remove_widget(pane_id.clone());
        assert_eq!(removal.is_ok(), true);
        assert_eq!(layer_info.widget_exists(&pane_id), false);
    }

    #[test]
    fn test_remove_widget_successfully() {
        let mut layer_info = Layering::new();

        let pane = Pane::new(Rect::new(0.0, 0.0, 1.0, 1.0));
        let pane_id = layer_info
            .add_widget(Box::new(pane), InsertLocation::AtCurrentLayer).unwrap();

        let removal = layer_info.remove_widget(pane_id.clone());
        assert_eq!(removal.is_ok(), true);
    }

    #[test]
    fn test_remove_widget_twice_fails() {
        let mut layer_info = Layering::new();

        let pane = Pane::new(Rect::new(0.0, 0.0, 1.0, 1.0));
        let pane_id = layer_info
            .add_widget(Box::new(pane), InsertLocation::AtCurrentLayer).unwrap();

        let removal = layer_info.remove_widget(pane_id.clone());
        assert_eq!(removal.is_ok(), true);

        let removal = layer_info.remove_widget(pane_id.clone());
        assert_eq!(removal.is_ok(), false);
    }

    #[test]
    fn test_remove_widget_adds_id_to_hashset() {
        let mut layer_info = Layering::new();

        let pane = Pane::new(Rect::new(0.0, 0.0, 1.0, 1.0));
        let pane_id = layer_info
            .add_widget(Box::new(pane), InsertLocation::AtCurrentLayer).unwrap();

        let removal = layer_info.remove_widget(pane_id.clone());
        assert_eq!(removal.is_ok(), true);

        assert!(layer_info.removed_node_ids.contains(&pane_id));
    }

    #[test]
    fn test_reinserting_widget_fails() {
        let mut layer_info = Layering::new();

        let pane = Pane::new(Rect::new(0.0, 0.0, 1.0, 1.0));
        let mut pane2 = Pane::new(Rect::new(0.0, 0.0, 1.0, 1.0));
        let pane_id = layer_info
            .add_widget(Box::new(pane), InsertLocation::AtCurrentLayer).unwrap();
        let _removal = layer_info.remove_widget(pane_id.clone());

        // Try to re-insert with a previously allocated node_id
        pane2.set_id(pane_id);
        assert!(layer_info.add_widget(Box::new(pane2), InsertLocation::AtCurrentLayer).is_err());
    }

    #[test]
    fn test_remove_container_widget_adds_children_to_hashset() {
        let mut layer_info = Layering::new();
        let font_info = create_dummy_font();
        let history_len = 5;

        let pane = Pane::new(Rect::new(0.0, 0.0, 1.0, 1.0));
        let pane_id = layer_info
            .add_widget(Box::new(pane), InsertLocation::AtCurrentLayer).unwrap();

        let child_node_ids: Vec<NodeId> = (0..5).map(|_| {
            let chatbox = Chatbox::new(font_info, history_len);
            layer_info.add_widget(Box::new(chatbox), InsertLocation::ToNestedContainer(&pane_id)).unwrap()
        }).collect();

        let removal = layer_info.remove_widget(pane_id.clone());
        assert_eq!(removal.is_ok(), true);

        let mut all_ids = HashSet::new();
        all_ids.insert(pane_id);
        for node_id in child_node_ids {
            all_ids.insert(node_id);
        }

        assert_eq!(all_ids.difference(&layer_info.removed_node_ids).count(), 0);
    }
}<|MERGE_RESOLUTION|>--- conflicted
+++ resolved
@@ -16,41 +16,32 @@
  *  along with conwayste.  If not, see
  *  <http://www.gnu.org/licenses/>. */
 
-<<<<<<< HEAD
 use std::error::Error;
-=======
+
 use std::collections::HashSet;
->>>>>>> 6ab98e1c
 
 use ggez::graphics::{self, DrawMode, DrawParam, Rect};
 use ggez::nalgebra::{Point2, Vector2};
 use ggez::Context;
 
-<<<<<<< HEAD
-use id_tree::{InsertBehavior, RemoveBehavior, Tree, NodeId, Node, TreeBuilder};
-
-use super::{
-    widget::Widget,
-    BoxedWidget,
-    Pane,
-    UIAction,
-    UIError, UIResult,
-    WidgetID,
-    context,
-    treeview,
-=======
 use id_tree::{
     InsertBehavior,
     RemoveBehavior,
     NodeId,
     Tree,
     TreeBuilder,
-    Node
+    Node,
 };
 
 use super::{
-    common::within_widget, widget::Widget, BoxedWidget, Pane, UIAction, UIError, UIResult,
->>>>>>> 6ab98e1c
+    common::within_widget,
+    widget::Widget,
+    BoxedWidget,
+    Pane,
+    UIAction,
+    UIError, UIResult,
+    context,
+    treeview,
 };
 
 use crate::constants::{colors::*, LAYERING_NODE_CAPACITY, LAYERING_SWAP_CAPACITY};
@@ -177,19 +168,12 @@
             .collect::<Vec<NodeId>>()
     }
 
-    /// Retreives a mutable reference to a widget. This will search the widget tree for the
+    /// Retrieves a mutable reference to a widget. This will search the widget tree for the
     /// provided node id.
     ///
     /// # Errors
     ///
-<<<<<<< HEAD
-    /// # Errors
-    ///
-    /// A WidgetNotFound error will be returned if the widget-id is not found.
-=======
     /// A WidgetNotFound error will be returned if the node id is not found.
->>>>>>> 6ab98e1c
-    /// does not exist in the internal list of widgets.
     pub fn get_widget_mut(&mut self, id: &NodeId) -> UIResult<&mut BoxedWidget> {
         if let Ok(node) = self.widget_tree.get_mut(id) {
             Ok(node.data_mut())
@@ -205,18 +189,13 @@
     /// to a widget-container (like a Pane). The widget's z-index is overridden by the destination
     /// layer's z-order. `set_id` is called on the widget after insertion to update the widget's id.
     ///
-<<<<<<< HEAD
+    /// # Return
+    ///
+    /// Returns a unique node identifier assigned to the successfully inserted widget.
+    ///
     /// # Errors
     ///
-    /// A `WidgetIDCollision` error can be returned if the widget-id exists in this layering.
-=======
-    /// # Return
-    /// Returns a unique node identifier assigned to the successfully inserted widget.
-    ///
-    /// # Errors
-    ///
     /// A `NodeIDCollision` error can be returned if the node id exists in this layering.
->>>>>>> 6ab98e1c
     /// An `InvalidAction` error can be returned if the widget addition operation fails.
     /// A `WidgetNotFound` error can be returned if the nested container's node id does not exist.
     pub fn add_widget(
@@ -411,13 +390,9 @@
 
     //TODO: this doesn't let container widgets control whether or how their child widgets get the
     //events. Consider only collecting a specific Node's childrens' NodeIds.
-<<<<<<< HEAD
-    pub fn on_click(&mut self, point: &Point2<f32>) -> Option<(WidgetID, UIAction)> {
+    pub fn on_click(&mut self, point: &Point2<f32>) -> Option<UIAction> {
+        //XXX let node_ids = self.collect_node_ids(self.highest_z_order);
         //XXX let node_ids = self.widget_tree.get(&node_id).unwrap().children();
-=======
-    pub fn on_click(&mut self, point: &Point2<f32>) -> Option<UIAction> {
-        let node_ids = self.collect_node_ids(self.highest_z_order);
->>>>>>> 6ab98e1c
 
         // Due to the way `collect_node_ids()` traverses the entire list, all children nodes will be
         // collected for a parent node as they should be at the same z-order.
