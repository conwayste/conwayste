--- conflicted
+++ resolved
@@ -60,16 +60,6 @@
         // do nothing for now
     }
 
-<<<<<<< HEAD
-/// A container of one or more widgets or panes. Like a `Pane`, a `Layer` can contain widgets.
-/// Unlike a `Pane`, a `Layer` has no size. It always takes up the whole screen.
-impl Layer {
-    /// Specify the unique widget identifer for the layer
-    pub fn new(widget_id: WidgetID) -> Self {
-        Layer {
-            id: widget_id,
-            widgets: vec![],
-=======
     fn z_index(&self) -> usize {
         use std::usize::MAX;
         MAX
@@ -143,7 +133,6 @@
                 .build(),
             removed_node_ids:  HashSet::new(),
             highest_z_order:   0,
->>>>>>> 6b55a7b0
             with_transparency: false,
             focus_cycles:      vec![FocusCycle::new(CycleType::Circular)], // empty focus cycle for z_order 0
         }
