/*  Copyright 2017-2018 the Conwayste Developers.
 *
 *  This file is part of conwayste.
 *
 *  conwayste is free software: you can redistribute it and/or modify
 *  it under the terms of the GNU General Public License as published by
 *  the Free Software Foundation, either version 3 of the License, or
 *  (at your option) any later version.
 *
 *  conwayste is distributed in the hope that it will be useful,
 *  but WITHOUT ANY WARRANTY; without even the implied warranty of
 *  MERCHANTABILITY or FITNESS FOR A PARTICULAR PURPOSE.  See the
 *  GNU General Public License for more details.
 *
 *  You should have received a copy of the GNU General Public License
 *  along with conwayste.  If not, see
 *  <http://www.gnu.org/licenses/>. */

use ggez::{Context, GameResult};
use ggez::graphics;
use ggez::graphics::Color;
use ggez::nalgebra::Point2;
use std::collections::HashMap;

use crate::video;
use crate::utils;
use crate::constants::{DEFAULT_ACTIVE_COLOR, DEFAULT_INACTIVE_COLOR};

#[derive(PartialEq, Eq, Hash, Debug, Copy, Clone)]
pub enum MenuState {
     MainMenu,
     Options,
     Video,
     Audio,
     Gameplay,
}

#[derive(Debug, Clone, PartialEq, Copy)]
pub enum MenuItemIdentifier {
    StartGame,
    Options,
    Connect,
    AudioSettings,
    VideoSettings,
    GameplaySettings,
    ExitGame,
    ReturnToPreviousMenu,

    Fullscreen,
    Resolution,
}

#[derive(Debug, Clone)]
#[allow(dead_code)]
pub enum MenuItemValue {
    ValString(String),
    ValI32(i32),
    ValU32(u32),
    ValF32(f32),
    ValBool(bool),
//    ValEnum(),
    ValNone(),
}

#[derive(Debug, Clone)]
pub struct MenuItem {
    pub id:   MenuItemIdentifier,
    text:     String,
    editable: bool,
    value:    MenuItemValue,
}

#[derive(Debug, Clone)]
pub struct MenuMetaData {
    menu_index:  usize,
    menu_size:   usize,
}

#[derive(Debug)]
pub struct MenuControls {
    dir_key_pressed: bool,
}



#[derive(Debug, Clone)]
pub struct MenuContainer {
<<<<<<< HEAD
    anchor:     Point2,
    text_width: f32,            // maximum width in pixels of any option
=======
    anchor:     Point2<f32>,
>>>>>>> fae986b5
    menu_items: Vec<MenuItem>,
    metadata:   MenuMetaData,
    bg_color:   Color,
    fg_color:   Color,
}

impl MenuContainer {
    pub fn new(x: f32, y: f32) -> MenuContainer {
        MenuContainer {
            anchor: Point2::new(x, y),
            text_width: 0.0,
            menu_items: Vec::<MenuItem>::new(),
            metadata: MenuMetaData::new(0, 0),
            bg_color: Color::new(1.0, 1.0, 1.0, 1.0),
            fg_color: Color::new(0.0, 1.0, 1.0, 1.0),
        }
    }

    pub fn update_menu_items(&mut self, menu_item_list: Vec<MenuItem>) {
        self.menu_items = menu_item_list;
    }

    pub fn update_menu_index(&mut self, index: usize) {
        self.metadata.menu_index = index;
    }

    pub fn update_menu_size(&mut self, size: usize) {
        self.metadata.menu_size = size;
    }

    /*
     * May be used if we have toggable state-dependant items
    pub fn get_menu_item_list_mut(&mut self) -> &mut Vec<MenuItem> {
        &mut self.menu_items
    }
    */

    pub fn get_menu_item_list(&self) -> &Vec<MenuItem> {
        &self.menu_items
    }

    pub fn get_menu_item_index(&self) -> usize {
        self.metadata.menu_index
    }

    pub fn get_anchor(&self) -> Point2<f32> {
        self.anchor
    }

    pub fn get_metadata(&mut self) -> &mut MenuMetaData {
        &mut self.metadata
    }

}

pub struct MenuSystem {
    pub    menus:          HashMap<MenuState, MenuContainer >,
    pub    menu_state:     MenuState,
           controls:       MenuControls,
           font:           graphics::Font,
           inactive_color: graphics::Color,
           active_color:   graphics::Color,
}

impl MenuControls {
    pub fn new() -> MenuControls {
        MenuControls {
            dir_key_pressed: false,
        }
    }

    pub fn set_menu_key_pressed(&mut self, state: bool) {
        self.dir_key_pressed = state;
    }

    pub fn is_menu_key_pressed(&self) -> bool {
        self.dir_key_pressed
    }
}

impl MenuItem {
    pub fn new(identifier: MenuItemIdentifier, name: String, can_edit: bool, value: MenuItemValue) -> MenuItem {
        MenuItem {
            id: identifier,
            text: name,
            editable: can_edit,
            value: value,
        }
    }

    /*
    pub fn get_value(&self) -> &MenuItemValue {
        &self.value
    }
    */

    /*
    pub fn set_value(&mut self, new_val: MenuItemValue) {
        self.value = new_val;
    }
    */

}

impl MenuMetaData {
    pub fn new(index: usize, size: usize) -> MenuMetaData {
        MenuMetaData {
            menu_index: index,
            menu_size: size,
        }
    }

    pub fn adjust_index(&mut self, amt: isize) {
        let size = self.menu_size;
        let mut new_index = ((self.menu_index as isize + amt) % (size as isize)) as usize;

        if amt < 0 && self.menu_index == 0 {
            new_index = size-1;
        }

        self.menu_index = new_index as usize;
    }
}

impl MenuSystem {
    pub fn new(font: graphics::Font) -> MenuSystem {
        let mut menu_sys = MenuSystem {
            menus:          HashMap::new(),
            menu_state:     MenuState::MainMenu,
            controls:       MenuControls::new(),
            font,
            inactive_color: DEFAULT_INACTIVE_COLOR,
            active_color:   DEFAULT_ACTIVE_COLOR,
        };

        menu_sys.menus.insert(MenuState::MainMenu, MenuContainer::new(400.0, 300.0));
        menu_sys.menus.insert(MenuState::Options,  MenuContainer::new(400.0, 300.0));
        menu_sys.menus.insert(MenuState::Video,    MenuContainer::new(200.0, 100.0));
        menu_sys.menus.insert(MenuState::Audio,    MenuContainer::new(200.0, 100.0));
        menu_sys.menus.insert(MenuState::Gameplay, MenuContainer::new(200.0, 100.0));

        let start_game  = MenuItem::new(MenuItemIdentifier::StartGame,            String ::from("Start Game"), false, MenuItemValue::ValNone());
        let connect     = MenuItem::new(MenuItemIdentifier::Connect,              String ::from("Connect to Server"), false, MenuItemValue::ValNone());
        let options     = MenuItem::new(MenuItemIdentifier::Options,              String ::from("Options"),    false, MenuItemValue::ValNone());
        let video       = MenuItem::new(MenuItemIdentifier::VideoSettings,        String ::from("Video"),      false, MenuItemValue::ValNone());
        let audio       = MenuItem::new(MenuItemIdentifier::AudioSettings,        String ::from("Audio"),      false, MenuItemValue::ValNone());
        let gameplay    = MenuItem::new(MenuItemIdentifier::GameplaySettings,     String ::from("Gameplay"),   false, MenuItemValue::ValNone());
        let goback      = MenuItem::new(MenuItemIdentifier::ReturnToPreviousMenu, String ::from("Back"),       false, MenuItemValue::ValNone());
        let quit        = MenuItem::new(MenuItemIdentifier::ExitGame,             String ::from("Quit"),       false, MenuItemValue::ValNone());

        let fullscreen  = MenuItem::new(MenuItemIdentifier::Fullscreen,           String ::from("Fullscreen:"), true, MenuItemValue::ValBool(false));
        let resolution  = MenuItem::new(MenuItemIdentifier::Resolution,           String ::from("Resolution:"), true, MenuItemValue::ValNone());

        {
            /////////////////////////
            // Main Menu
            /////////////////////////
            let container = menu_sys.menus.get_mut(&MenuState::MainMenu).unwrap();

            container.update_menu_items(vec![start_game, connect, options, quit]);
            let count = container.get_menu_item_list().len();
            container.update_menu_size(count);
            container.update_menu_index(0);
        }

        {
            /////////////////////////
            // Options
            /////////////////////////
            let container = menu_sys.menus.get_mut(&MenuState::Options).unwrap();

            container.update_menu_items(vec![video, audio, gameplay, goback.clone()]);
            let count = container.get_menu_item_list().len();
            container.update_menu_size(count);
            container.update_menu_index(0);
        }

        {
            /////////////////////////
            // Video
            /////////////////////////
            let container = menu_sys.menus.get_mut(&MenuState::Video).unwrap();

            container.update_menu_items(vec![fullscreen, resolution, goback.clone()]);
            let count = container.get_menu_item_list().len();
            container.update_menu_size(count);
            container.update_menu_index(0);
        }

        {
            /////////////////////////
            // Audio
            /////////////////////////
            let container = menu_sys.menus.get_mut(&MenuState::Audio).unwrap();

            container.update_menu_items(vec![goback.clone()]);
            let count = container.get_menu_item_list().len();
            container.update_menu_size(count);
            container.update_menu_index(0);
        }

        {
            /////////////////////////
            // Gameplay
            /////////////////////////
            let container = menu_sys.menus.get_mut(&MenuState::Gameplay).unwrap();

            container.update_menu_items(vec![goback.clone()]);
            let count = container.get_menu_item_list().len();
            container.update_menu_size(count);
            container.update_menu_index(0);
        }

        menu_sys
    }

    pub fn get_menu_container_mut(&mut self) -> &mut MenuContainer {
        self.menus.get_mut(&mut self.menu_state).unwrap()
    }

    pub fn get_menu_container(&self) -> &MenuContainer {
        self.menus.get(&self.menu_state).unwrap()
    }

    pub fn get_controls(&mut self) -> &mut MenuControls {
        &mut self.controls
    }

    fn draw_general_menu_view(&mut self, _ctx: &mut Context, has_game_started: bool) -> GameResult<()> {
        let index = self.get_menu_container().get_menu_item_index(); // current position in this menu
        // Menu Navigation
        /////////////////////////////////////////
        //TODO: is this match necessary still?
        match self.menu_state {
            MenuState::MainMenu | MenuState::Options | MenuState::Audio | MenuState::Gameplay | MenuState::Video => {

                // Draw all menu Items
                ////////////////////////////////////////////////
                {
                    let container = self.menus.get_mut(&self.menu_state).unwrap();
                    let coords = container.get_anchor();
                    let mut offset = Point2::new(0.0,0.0);

                    let mut max_text_width = container.text_width;
                    for (i, menu_item) in container.get_menu_item_list().iter().enumerate() {
                        let mut menu_option_str: &str = &menu_item.text;

                        if menu_item.id == MenuItemIdentifier::StartGame && has_game_started {
                            menu_option_str = "Resume Game";
                        }

                        let color = if index == i { self.active_color } else { self.inactive_color };
                        let (w, h) = utils::Graphics::draw_text(_ctx, &self.font, color, &menu_option_str,
                                                                 &coords, Some(&offset))?;
                        if max_text_width < w as f32 {
                            max_text_width = w as f32;
                        }

                        offset = utils::Graphics::point_offset(offset, 0.0, h as f32 + 10.0);
                    }
                    if container.text_width < max_text_width {
                        container.text_width = max_text_width;
                    }
                }

                /*
                // Denote Current Selection
                ////////////////////////////////////////////////////
                {
                    let cur_option_str = " >";
                    let ref container = self.menus.get(&self.menu_state).unwrap();
                    let coords = container.get_anchor();
                    let offset = Point2::new(-50.0, (*index) as f32 * 50.0);

                    utils::Graphics::draw_text(_ctx, &self.font, self.active_color, &cur_option_str, &coords, Some(&offset))?;
                }
                */
            }
        }
        Ok(())
    }

    fn draw_specific_menu_view(&mut self, video_settings: &video::VideoSettings, _ctx: &mut Context) -> GameResult<()> {
        match self.menu_state {
            ////////////////////////////////////
            // V I D E O
            ///////////////////////////////////
            MenuState::Video => {
                let ref container = self.menus.get(&MenuState::Video).unwrap();
                let anchor = container.get_anchor();
                let x = anchor.x + container.text_width + 10.0;
                let mut y = anchor.y;

                ///////////////////////////////
                // Fullscreen
                ///////////////////////////////
                let coords = Point2::new(x, y);
                let is_fullscreen_str = if video_settings.is_fullscreen { "Yes" } else { "No" };

                // TODO: color
                let (_w, h) = utils::Graphics::draw_text(_ctx, &self.font, self.inactive_color,
                                                         &is_fullscreen_str, &coords, None)?;
                y += h as f32 + 10.0;

                ////////////////////////////////
                // Resolution
                ///////////////////////////////
                let coords = Point2::new(x, y);
                let (width, height) = video_settings.get_active_resolution();
                let cur_res_str = format!("{}x{}", width, height);

                // TODO: color
                utils::Graphics::draw_text(_ctx, &self.font, self.inactive_color, &cur_res_str,
                                           &coords, None)?;
            }
             _  => {}
        }
        Ok(())
    }

    pub fn draw_menu(&mut self, video_settings: &video::VideoSettings, _ctx: &mut Context, has_game_started: bool) -> GameResult<()> {
        self.draw_general_menu_view(_ctx, has_game_started)?;
        self.draw_specific_menu_view(video_settings, _ctx)?;
        Ok(())
    }

    pub fn reset(&mut self) {
        self.menu_state = MenuState::MainMenu;
    }
}
<|MERGE_RESOLUTION|>--- conflicted
+++ resolved
@@ -85,12 +85,8 @@
 
 #[derive(Debug, Clone)]
 pub struct MenuContainer {
-<<<<<<< HEAD
-    anchor:     Point2,
+    anchor:     Point2<f32>,
     text_width: f32,            // maximum width in pixels of any option
-=======
-    anchor:     Point2<f32>,
->>>>>>> fae986b5
     menu_items: Vec<MenuItem>,
     metadata:   MenuMetaData,
     bg_color:   Color,
