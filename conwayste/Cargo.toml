[package]
name = "conwayste"
version = "0.3.4-alpha2"
authors = [ "Ameen Manghi <manghirs@gmail.com>", "Aaron Miller <aaron.miller04@gmail.com>" ]
license = "GPL-3.0+"
edition = "2018"

[dependencies]
chromatica   = "1.0.1"
chrono       = "0.4.11"
color-backtrace = "0.1"
<<<<<<< HEAD
conway       = { path = "../libconway" }
custom_error = "1.4"
downcast-rs  = "1.0.4"
env_logger   = "0.6.1"
futures      = "0.1.17"
ggez         = "0.5"
id_tree      = "1.7.0"
lazy_static  = "1.3"
log          = "0.4.6"
netwayste    = { path = "../netwayste" }
=======
custom_error = "1.7"
downcast-rs  = "1.0.4"
id_tree      = "1.7.0"
env_logger   = "0.6.2"
futures      = "0.1.17"
ggez         = "0.5"
lazy_static  = "1.2"
log          = "0.4.8"
>>>>>>> 626bd96f
rand         = "0.4"
serde        = {version="1.0.90", features=["derive"]}
tokio-core   = "0.1.9"
toml         = "0.5"
version      = "2.0.1"

[[bin]]
name = "client"
path = "src/client.rs"<|MERGE_RESOLUTION|>--- conflicted
+++ resolved
@@ -9,27 +9,16 @@
 chromatica   = "1.0.1"
 chrono       = "0.4.11"
 color-backtrace = "0.1"
-<<<<<<< HEAD
 conway       = { path = "../libconway" }
-custom_error = "1.4"
+custom_error = "1.7"
 downcast-rs  = "1.0.4"
-env_logger   = "0.6.1"
+env_logger   = "0.6.2"
 futures      = "0.1.17"
 ggez         = "0.5"
 id_tree      = "1.7.0"
 lazy_static  = "1.3"
-log          = "0.4.6"
+log          = "0.4.8"
 netwayste    = { path = "../netwayste" }
-=======
-custom_error = "1.7"
-downcast-rs  = "1.0.4"
-id_tree      = "1.7.0"
-env_logger   = "0.6.2"
-futures      = "0.1.17"
-ggez         = "0.5"
-lazy_static  = "1.2"
-log          = "0.4.8"
->>>>>>> 626bd96f
 rand         = "0.4"
 serde        = {version="1.0.90", features=["derive"]}
 tokio-core   = "0.1.9"
