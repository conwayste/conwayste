--- conflicted
+++ resolved
@@ -14,13 +14,8 @@
 downcast-rs  = "1.2.0"
 enum-iterator = "0.6"
 env_logger   = "0.7.1"
-<<<<<<< HEAD
-futures      = "0.1.17"
+futures      = "0.3"
 ggez         = { path = "../third_party_submods/ggez" }   # "0.5"
-=======
-futures      = "0.3"
-ggez         = "0.5"
->>>>>>> 37793100
 id_tree      = "1.7.0"
 lazy_static  = "1.3"
 log          = "0.4.11"
