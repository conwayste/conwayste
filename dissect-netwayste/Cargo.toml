[package]
name = "dissect-netwayste"
version = "0.3.5"
authors = ["Aaron Miller <aaron.miller04@gmail.com>", "Ameen Manghi <manghirs@gmail.com>"]
edition = "2018"

[dependencies]
<<<<<<< HEAD
bytes = "1.0.0"
byteorder = "1.3.4"
=======
bytes = "0.6.0"
byteorder = "1.4.2"
>>>>>>> ac2e5d15
lazy_static = "1.3.0"
netwayste   = { path = "../netwayste" }
tokio-core  = "0.1.18"
walkdir = "2"

[dependencies.syn]
version = "1.0.56"
features = ["full", "extra-traits"]

[dependencies.tokio-util]
version = "0.6.3"
features = ["codec"]


[build-dependencies]
bindgen = "0.54.0"
pkg-config = "0.3.19"

[lib]
crate-type = ["cdylib"]<|MERGE_RESOLUTION|>--- conflicted
+++ resolved
@@ -5,13 +5,8 @@
 edition = "2018"
 
 [dependencies]
-<<<<<<< HEAD
 bytes = "1.0.0"
-byteorder = "1.3.4"
-=======
-bytes = "0.6.0"
 byteorder = "1.4.2"
->>>>>>> ac2e5d15
 lazy_static = "1.3.0"
 netwayste   = { path = "../netwayste" }
 tokio-core  = "0.1.18"
